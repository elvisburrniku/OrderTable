--- conflicted
+++ resolved
@@ -1,16 +1,16 @@
 // Adds Supabase database connection option using environment variables and conditional drizzle setup.
-import { 
-  users, 
-  restaurants, 
-  bookings, 
-  customers, 
-  rooms, 
-  tables, 
-  activityLog, 
-  smsMessages, 
-  waitingList, 
-  feedback, 
-  timeSlots, 
+import {
+  users,
+  restaurants,
+  bookings,
+  customers,
+  rooms,
+  tables,
+  activityLog,
+  smsMessages,
+  waitingList,
+  feedback,
+  timeSlots,
   tableLayouts,
   tenants,
   tenantUsers,
@@ -21,7 +21,7 @@
   cutOffTimes,
   bookingChangeRequests,
   notifications,
-  resolvedConflicts
+  resolvedConflicts,
 } from "@shared/schema";
 import type {
   User,
@@ -56,7 +56,7 @@
   InsertUserSubscription,
   InsertRoom,
   InsertCombinedTable,
-  InsertNotification
+  InsertNotification,
 } from "@shared/schema";
 import { neon } from "@neondatabase/serverless";
 import { drizzle } from "drizzle-orm/neon-http";
@@ -65,10 +65,13 @@
 import * as schema from "../shared/schema";
 
 // Use Supabase database URL if available, otherwise use the existing DATABASE_URL
-const databaseUrl = process.env.SUPABASE_DATABASE_URL || process.env.DATABASE_URL;
+const databaseUrl =
+  process.env.SUPABASE_DATABASE_URL || process.env.DATABASE_URL;
 
 if (!databaseUrl) {
-  console.warn("No database connection string found. Database operations will be disabled until proper connection is configured.");
+  console.warn(
+    "No database connection string found. Database operations will be disabled until proper connection is configured.",
+  );
 }
 
 let db: any;
@@ -117,7 +120,10 @@
   getRestaurantById(id: number): Promise<Restaurant | undefined>;
   getRestaurantsByTenantId(tenantId: number): Promise<Restaurant[]>;
   createRestaurant(restaurant: InsertRestaurant): Promise<Restaurant>;
-  updateRestaurant(id: number, restaurant: Partial<Restaurant>): Promise<Restaurant | undefined>;
+  updateRestaurant(
+    id: number,
+    restaurant: Partial<Restaurant>,
+  ): Promise<Restaurant | undefined>;
 
   // Tables
   getTablesByRestaurant(restaurantId: number): Promise<Table[]>;
@@ -131,18 +137,35 @@
   getBookingById(id: number): Promise<Booking | undefined>;
   getUnassignedBookings(restaurantId: number): Promise<Booking[]>;
   createBooking(booking: InsertBooking): Promise<Booking>;
-  updateBooking(id: number, booking: Partial<Booking>): Promise<Booking | undefined>;
+  updateBooking(
+    id: number,
+    booking: Partial<Booking>,
+  ): Promise<Booking | undefined>;
   deleteBooking(id: number): Promise<boolean>;
   getBookingCountForTenantThisMonth(tenantId: number): Promise<number>;
 
   // Customers
   getCustomersByRestaurant(restaurantId: number): Promise<Customer[]>;
-  getCustomerByEmail(restaurantId: number, email: string): Promise<Customer | undefined>;
+  getCustomerByEmail(
+    restaurantId: number,
+    email: string,
+  ): Promise<Customer | undefined>;
   getCustomerById(id: number): Promise<Customer | undefined>;
   createCustomer(customer: InsertCustomer): Promise<Customer>;
-  updateCustomer(id: number, updates: Partial<Customer>): Promise<Customer | undefined>;
-  getOrCreateCustomer(restaurantId: number, tenantId: number, customerData: { name: string; email: string; phone?: string }): Promise<Customer>;
-  createWalkInCustomer(restaurantId: number, tenantId: number, customerData?: { name?: string; phone?: string; notes?: string }): Promise<Customer>;
+  updateCustomer(
+    id: number,
+    updates: Partial<Customer>,
+  ): Promise<Customer | undefined>;
+  getOrCreateCustomer(
+    restaurantId: number,
+    tenantId: number,
+    customerData: { name: string; email: string; phone?: string },
+  ): Promise<Customer>;
+  createWalkInCustomer(
+    restaurantId: number,
+    tenantId: number,
+    customerData?: { name?: string; phone?: string; notes?: string },
+  ): Promise<Customer>;
 
   // SMS Messages
   getSmsMessagesByRestaurant(restaurantId: number): Promise<SmsMessage[]>;
@@ -151,7 +174,10 @@
   // Waiting List
   getWaitingListByRestaurant(restaurantId: number): Promise<WaitingList[]>;
   createWaitingListEntry(entry: InsertWaitingList): Promise<WaitingList>;
-  updateWaitingListEntry(id: number, updates: Partial<WaitingList>): Promise<WaitingList | undefined>;
+  updateWaitingListEntry(
+    id: number,
+    updates: Partial<WaitingList>,
+  ): Promise<WaitingList | undefined>;
 
   // Feedback
   getFeedbackByRestaurant(restaurantId: number): Promise<Feedback[]>;
@@ -162,33 +188,51 @@
   createActivityLog(log: InsertActivityLog): Promise<ActivityLog>;
 
   // Time Slots
-  getTimeSlotsByRestaurant(restaurantId: number, date?: string): Promise<TimeSlots[]>;
+  getTimeSlotsByRestaurant(
+    restaurantId: number,
+    date?: string,
+  ): Promise<TimeSlots[]>;
   createTimeSlot(slot: InsertTimeSlots): Promise<TimeSlots>;
-  updateTimeSlot(id: number, updates: Partial<TimeSlots>): Promise<TimeSlots | undefined>;
+  updateTimeSlot(
+    id: number,
+    updates: Partial<TimeSlots>,
+  ): Promise<TimeSlots | undefined>;
 
   // Subscription Plans
   getSubscriptionPlans(): Promise<SubscriptionPlan[]>;
   getSubscriptionPlan(id: number): Promise<SubscriptionPlan | undefined>;
   getSubscriptionPlanById(id: number): Promise<SubscriptionPlan | undefined>;
   getFreePlan(): Promise<SubscriptionPlan | undefined>;
-  createSubscriptionPlan(plan: InsertSubscriptionPlan): Promise<SubscriptionPlan>;
+  createSubscriptionPlan(
+    plan: InsertSubscriptionPlan,
+  ): Promise<SubscriptionPlan>;
 
   // User Subscriptions
   getUserSubscription(userId: number): Promise<UserSubscription | undefined>;
-  getUserSubscriptionByStripeId(stripeSubscriptionId: string): Promise<UserSubscription | undefined>;
+  getUserSubscriptionByStripeId(
+    stripeSubscriptionId: string,
+  ): Promise<UserSubscription | undefined>;
   getAllUserSubscriptions(): Promise<UserSubscription[]>;
-  createUserSubscription(subscription: InsertUserSubscription): Promise<UserSubscription>;
-  updateUserSubscription(id: number, updates: Partial<UserSubscription>): Promise<UserSubscription | undefined>;
+  createUserSubscription(
+    subscription: InsertUserSubscription,
+  ): Promise<UserSubscription>;
+  updateUserSubscription(
+    id: number,
+    updates: Partial<UserSubscription>,
+  ): Promise<UserSubscription | undefined>;
   getUserSubscriptionById(id: number): Promise<UserSubscription | undefined>;
 
   // Additional required methods
   getTableById(id: number): Promise<Table | undefined>;
   getWaitingListEntryById(id: number): Promise<WaitingList | undefined>;
   getTimeSlotById(id: number): Promise<TimeSlots | undefined>;
-  
+
   // Auto-assignment methods
   getUnassignedBookings(): Promise<Booking[]>;
-  getBookingsByDateAndRestaurant(restaurantId: number, date: string): Promise<Booking[]>;
+  getBookingsByDateAndRestaurant(
+    restaurantId: number,
+    date: string,
+  ): Promise<Booking[]>;
 
   // Rooms
   getRoomsByRestaurant(restaurantId: number): Promise<Room[]>;
@@ -200,13 +244,26 @@
   // Combined Tables
   getCombinedTablesByRestaurant(restaurantId: number): Promise<CombinedTable[]>;
   getCombinedTableById(id: number): Promise<CombinedTable | undefined>;
-  createCombinedTable(insertCombinedTable: InsertCombinedTable): Promise<CombinedTable>;
-  updateCombinedTable(id: number, updates: Partial<CombinedTable>): Promise<CombinedTable | undefined>;
+  createCombinedTable(
+    insertCombinedTable: InsertCombinedTable,
+  ): Promise<CombinedTable>;
+  updateCombinedTable(
+    id: number,
+    updates: Partial<CombinedTable>,
+  ): Promise<CombinedTable | undefined>;
   deleteCombinedTable(id: number): Promise<boolean>;
 
   // Table Layout
-  getTableLayout(restaurantId: number, room: string): Promise<TableLayout | undefined>;
-  saveTableLayout(restaurantId: number, tenantId: number, room: string, positions: any): Promise<TableLayout>;
+  getTableLayout(
+    restaurantId: number,
+    room: string,
+  ): Promise<TableLayout | undefined>;
+  saveTableLayout(
+    restaurantId: number,
+    tenantId: number,
+    room: string,
+    positions: any,
+  ): Promise<TableLayout>;
 
   // Opening Hours
   getOpeningHours(tenantId: number, restaurantId: number): Promise<any[]>;
@@ -222,11 +279,23 @@
 
   // Cut Off Times
   getCutOffTimesByRestaurant(restaurantId: number): Promise<any>;
-  createOrUpdateCutOffTimes(restaurantId: number, tenantId: number, timesData: any[]): Promise<any>;
+  createOrUpdateCutOffTimes(
+    restaurantId: number,
+    tenantId: number,
+    timesData: any[],
+  ): Promise<any>;
 
   // Business Rules
-  isRestaurantOpen(restaurantId: number, bookingDate: Date, bookingTime: string): Promise<boolean>;
-  isBookingAllowed(restaurantId: number, bookingDate: Date, bookingTime: string): Promise<boolean>;
+  isRestaurantOpen(
+    restaurantId: number,
+    bookingDate: Date,
+    bookingTime: string,
+  ): Promise<boolean>;
+  isBookingAllowed(
+    restaurantId: number,
+    bookingDate: Date,
+    bookingTime: string,
+  ): Promise<boolean>;
 
   // Booking Change Requests
   getBookingChangeRequestsByBookingId(bookingId: number): Promise<any[]>;
@@ -240,18 +309,31 @@
   createNotification(notification: any): Promise<any>;
   markNotificationAsRead(id: number): Promise<any>;
   markAllNotificationsAsRead(restaurantId: number): Promise<void>;
-  revertNotification(notificationId: number, userEmail: string): Promise<boolean>;
+  revertNotification(
+    notificationId: number,
+    userEmail: string,
+  ): Promise<boolean>;
   deleteNotification(id: number): Promise<boolean>;
 
   // Resolved Conflicts
-  getResolvedConflictsByRestaurant(restaurantId: number): Promise<ResolvedConflict[]>;
-  createResolvedConflict(resolvedConflict: InsertResolvedConflict): Promise<ResolvedConflict>;
+  getResolvedConflictsByRestaurant(
+    restaurantId: number,
+  ): Promise<ResolvedConflict[]>;
+  createResolvedConflict(
+    resolvedConflict: InsertResolvedConflict,
+  ): Promise<ResolvedConflict>;
 
   // Menu Categories
   getMenuCategoriesByRestaurant(restaurantId: number): Promise<MenuCategory[]>;
-  getMenuCategories(restaurantId: number, tenantId: number): Promise<MenuCategory[]>;
+  getMenuCategories(
+    restaurantId: number,
+    tenantId: number,
+  ): Promise<MenuCategory[]>;
   createMenuCategory(category: InsertMenuCategory): Promise<MenuCategory>;
-  updateMenuCategory(id: number, updates: Partial<MenuCategory>): Promise<MenuCategory | undefined>;
+  updateMenuCategory(
+    id: number,
+    updates: Partial<MenuCategory>,
+  ): Promise<MenuCategory | undefined>;
   deleteMenuCategory(id: number): Promise<boolean>;
 
   // Menu Items
@@ -259,7 +341,10 @@
   getMenuItems(restaurantId: number, tenantId: number): Promise<MenuItem[]>;
   getMenuItemsByCategory(categoryId: number): Promise<MenuItem[]>;
   createMenuItem(item: InsertMenuItem): Promise<MenuItem>;
-  updateMenuItem(id: number, updates: Partial<MenuItem>): Promise<MenuItem | undefined>;
+  updateMenuItem(
+    id: number,
+    updates: Partial<MenuItem>,
+  ): Promise<MenuItem | undefined>;
   deleteMenuItem(id: number): Promise<boolean>;
 
   // Seasonal Menu Themes
@@ -268,18 +353,43 @@
   createSeasonalMenuTheme(theme: any): Promise<any>;
   updateSeasonalMenuTheme(id: number, updates: any): Promise<any>;
   deleteSeasonalMenuTheme(id: number): Promise<boolean>;
-  setActiveSeasonalTheme(restaurantId: number, tenantId: number, themeId: number): Promise<boolean>;
+  setActiveSeasonalTheme(
+    restaurantId: number,
+    tenantId: number,
+    themeId: number,
+  ): Promise<boolean>;
 
   // Webhooks
   getWebhooksByRestaurant(restaurantId: number): Promise<any[]>;
-  saveWebhooks(restaurantId: number, tenantId: number, webhooks: any[]): Promise<any[]>;
+  saveWebhooks(
+    restaurantId: number,
+    tenantId: number,
+    webhooks: any[],
+  ): Promise<any[]>;
 
   // Integration Configurations
-  getIntegrationConfigurationsByRestaurant(restaurantId: number): Promise<any[]>;
-  getIntegrationConfiguration(restaurantId: number, integrationId: string): Promise<any>;
-  getIntegrationByRestaurantAndType(restaurantId: number, integrationType: string): Promise<any>;
-  createOrUpdateIntegrationConfiguration(restaurantId: number, tenantId: number, integrationId: string, isEnabled: boolean, configuration?: any): Promise<any>;
-  deleteIntegrationConfiguration(restaurantId: number, integrationId: string): Promise<boolean>;
+  getIntegrationConfigurationsByRestaurant(
+    restaurantId: number,
+  ): Promise<any[]>;
+  getIntegrationConfiguration(
+    restaurantId: number,
+    integrationId: string,
+  ): Promise<any>;
+  getIntegrationByRestaurantAndType(
+    restaurantId: number,
+    integrationType: string,
+  ): Promise<any>;
+  createOrUpdateIntegrationConfiguration(
+    restaurantId: number,
+    tenantId: number,
+    integrationId: string,
+    isEnabled: boolean,
+    configuration?: any,
+  ): Promise<any>;
+  deleteIntegrationConfiguration(
+    restaurantId: number,
+    integrationId: string,
+  ): Promise<boolean>;
 
   // Rescheduling Suggestions
   getReschedulingSuggestionsByRestaurant(restaurantId: number): Promise<any[]>;
@@ -291,9 +401,11 @@
   deleteExpiredReschedulingSuggestions(): Promise<void>;
 
   // Auto-assignment methods
-  getBookingsByDateAndRestaurant(date: string, restaurantId: number): Promise<Booking[]>;
-
-<<<<<<< HEAD
+  getBookingsByDateAndRestaurant(
+    date: string,
+    restaurantId: number,
+  ): Promise<Booking[]>;
+
   // Seating Configurations
   getSeatingConfigurationsByRestaurant(restaurantId: number): Promise<any[]>;
   createSeatingConfiguration(configuration: any): Promise<any>;
@@ -317,17 +429,25 @@
   createBookingAgent(agent: any): Promise<any>;
   updateBookingAgent(id: number, updates: any): Promise<any>;
   deleteBookingAgent(id: number): Promise<boolean>;
-  isBookingAgent(email: string, phone: string, restaurantId: number): Promise<any | null>;
-=======
+  isBookingAgent(
+    email: string,
+    phone: string,
+    restaurantId: number,
+  ): Promise<any | null>;
   // Print Orders
   createPrintOrder(orderData: any): Promise<any>;
-  getPrintOrdersByRestaurant(restaurantId: number, tenantId: number): Promise<any[]>;
+  getPrintOrdersByRestaurant(
+    restaurantId: number,
+    tenantId: number,
+  ): Promise<any[]>;
   getPrintOrderById(orderId: number): Promise<any>;
   updatePrintOrder(orderId: number, updates: any): Promise<any>;
-  updatePrintOrderByPaymentIntent(paymentIntentId: string, updates: any): Promise<any>;
+  updatePrintOrderByPaymentIntent(
+    paymentIntentId: string,
+    updates: any,
+  ): Promise<any>;
   getPrintOrderByOrderNumber(orderNumber: string): Promise<any>;
   deletePrintOrder(orderId: number): Promise<any>;
->>>>>>> f07563ff
 }
 
 import { DatabaseStorage } from "./db-storage";
@@ -337,7 +457,9 @@
 let storage: IStorage;
 
 if (!databaseUrl) {
-  console.log("No database configured, using in-memory storage for development");
+  console.log(
+    "No database configured, using in-memory storage for development",
+  );
   storage = new MemoryStorage();
 } else {
   console.log("Database configured, using database storage");
