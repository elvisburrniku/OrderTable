import {
  pgTable,
  text,
  serial,
  integer,
  boolean,
  timestamp,
  varchar,
  primaryKey,
  date,
  time,
  json,
  unique,
  decimal,
} from "drizzle-orm/pg-core";
import { createInsertSchema, createSelectSchema } from "drizzle-zod";
import { z } from "zod";
import { InferSelectModel, InferInsertModel } from "drizzle-orm";

// Define subscription plans first since tenants reference it
export const subscriptionPlans = pgTable("subscription_plans", {
  id: serial("id").primaryKey(),
  name: text("name").notNull(),
  price: integer("price").notNull(), // price in cents
  interval: varchar("interval", { length: 20 }).default("monthly"), // monthly, yearly
  features: text("features").notNull(), // JSON string of features
  maxTables: integer("max_tables").default(10),
  maxBookingsPerMonth: integer("max_bookings_per_month").default(100),
  maxRestaurants: integer("max_restaurants").default(1),
  trialDays: integer("trial_days").default(14),
  isActive: boolean("is_active").default(true),
  createdAt: timestamp("created_at").defaultNow(),
});

export const tenants = pgTable("tenants", {
  id: serial("id").primaryKey(),
  name: text("name").notNull(),
  slug: text("slug").notNull().unique(),
  subscriptionPlanId: integer("subscription_plan_id").references(() => subscriptionPlans.id),
  subscriptionStatus: varchar("subscription_status", { length: 20 }).default("trial"), // trial, active, expired, cancelled
  trialStartDate: timestamp("trial_start_date").defaultNow(),
  trialEndDate: timestamp("trial_end_date"),
  subscriptionStartDate: timestamp("subscription_start_date"),
  subscriptionEndDate: timestamp("subscription_end_date"),
  stripeCustomerId: text("stripe_customer_id"),
  stripeSubscriptionId: text("stripe_subscription_id"),
  maxRestaurants: integer("max_restaurants").default(1),
  createdAt: timestamp("created_at").defaultNow(),
});

export const users = pgTable("users", {
  id: serial("id").primaryKey(),
  email: text("email").notNull().unique(),
  password: text("password"),
  name: text("name").notNull(),
  restaurantName: text("restaurant_name"),
  ssoProvider: varchar("sso_provider", { length: 50 }), // google, github, etc.
  ssoId: text("sso_id"), // Provider's user ID
  createdAt: timestamp("created_at").defaultNow(),
});

export const tenantUsers = pgTable(
  "tenant_users",
  {
    tenantId: integer("tenant_id")
      .notNull()
      .references(() => tenants.id),
    userId: integer("user_id")
      .notNull()
      .references(() => users.id),
    role: varchar("role", { length: 20 }).default("administrator"),
    createdAt: timestamp("created_at").defaultNow(),
  },
  (table) => {
    return {
      pk: primaryKey(table.tenantId, table.userId),
    };
  },
);

export const restaurants = pgTable("restaurants", {
  id: serial("id").primaryKey(),
  tenantId: integer("tenant_id")
    .notNull()
    .references(() => tenants.id),
  name: text("name").notNull(),
  userId: integer("user_id")
    .references(() => users.id)
    .notNull(),
  address: text("address"),
  phone: text("phone"),
  email: text("email"),
  description: text("description"),
  setupCompleted: boolean("setup_completed").default(false),
  createdAt: timestamp("created_at").defaultNow(),
  emailSettings: text("email_settings"),
});

export const tables = pgTable("tables", {
  id: serial("id").primaryKey(),
  tableNumber: varchar("table_number", { length: 50 }).notNull(),
  capacity: integer("capacity").notNull(),
  isActive: boolean("is_active").default(true),
  restaurantId: integer("restaurant_id").references(() => restaurants.id),
  tenantId: integer("tenant_id").references(() => tenants.id),
  roomId: integer("room_id").references(() => rooms.id),
  qrCode: text("qr_code"), // QR code data URL for the table
  createdAt: timestamp("created_at").defaultNow(),
  updatedAt: timestamp("updated_at").defaultNow(),
});

export const combinedTables = pgTable("combined_tables", {
  id: serial("id").primaryKey(),
  name: varchar("name", { length: 255 }).notNull(),
  tableIds: text("table_ids").notNull(), // JSON array of table IDs
  totalCapacity: integer("total_capacity").notNull(),
  isActive: boolean("is_active").default(true),
  restaurantId: integer("restaurant_id").references(() => restaurants.id),
  tenantId: integer("tenant_id").references(() => tenants.id),
  createdAt: timestamp("created_at").defaultNow(),
  updatedAt: timestamp("updated_at").defaultNow(),
});

export const bookings = pgTable("bookings", {
  id: serial("id").primaryKey(),
  restaurantId: integer("restaurant_id")
    .references(() => restaurants.id)
    .notNull(),
  tenantId: integer("tenant_id")
    .notNull()
    .references(() => tenants.id),
  tableId: integer("table_id").references(() => tables.id),
  customerId: integer("customer_id").references(() => customers.id),
  customerName: text("customer_name").notNull(),
  customerEmail: text("customer_email"),
  customerPhone: text("customer_phone"),
  guestCount: integer("guest_count").notNull(),
  bookingDate: timestamp("booking_date").notNull(),
  startTime: text("start_time").notNull(),
  endTime: text("end_time"),
  status: varchar("status", { length: 20 }).default("confirmed"),
  source: varchar("source", { length: 20 }).default("manual"), // manual, online, google
  notes: text("notes"),
  managementHash: text("management_hash"), // Hash for booking management links
  createdAt: timestamp("created_at").defaultNow(),
});

export const customers = pgTable("customers", {
  id: serial("id").primaryKey(),
  restaurantId: integer("restaurant_id")
    .references(() => restaurants.id)
    .notNull(),
  tenantId: integer("tenant_id")
    .notNull()
    .references(() => tenants.id),
  name: text("name").default("Walk-in Customer"),
  email: text("email"),
  phone: text("phone"),
  isWalkIn: boolean("is_walk_in").default(false),
  notes: text("notes"),
  totalBookings: integer("total_bookings").default(0),
  lastVisit: timestamp("last_visit"),
  createdAt: timestamp("created_at").defaultNow(),
});



export const waitingList = pgTable("waiting_list", {
  id: serial("id").primaryKey(),
  restaurantId: integer("restaurant_id")
    .references(() => restaurants.id)
    .notNull(),
  tenantId: integer("tenant_id")
    .notNull()
    .references(() => tenants.id),
  customerName: text("customer_name").notNull(),
  customerEmail: text("customer_email").notNull(),
  customerPhone: text("customer_phone"),
  guestCount: integer("guest_count").notNull(),
  requestedDate: text("requested_date").notNull(),
  requestedTime: text("requested_time").notNull(),
  status: varchar("status", { length: 20 }).default("waiting"),
  notes: text("notes"),
  createdAt: timestamp("created_at").defaultNow(),
});

export const feedback = pgTable("feedback", {
  id: serial("id").primaryKey(),
  restaurantId: integer("restaurant_id")
    .references(() => restaurants.id)
    .notNull(),
  tenantId: integer("tenant_id")
    .notNull()
    .references(() => tenants.id),
  bookingId: integer("booking_id").references(() => bookings.id),
  customerName: text("customer_name").notNull(),
  customerEmail: text("customer_email").notNull(),
  rating: integer("rating"),
  comments: text("comments"),
  nps: integer("nps"), // Net Promoter Score
  visited: boolean("visited").default(false),
  createdAt: timestamp("created_at").defaultNow(),
});

export const activityLog = pgTable("activity_log", {
  id: serial("id").primaryKey(),
  restaurantId: integer("restaurant_id")
    .references(() => restaurants.id)
    .notNull(),
  tenantId: integer("tenant_id")
    .notNull()
    .references(() => tenants.id),
  eventType: varchar("event_type", { length: 50 }).notNull(),
  description: text("description").notNull(),
  source: varchar("source", { length: 20 }).default("manual"),
  userEmail: text("user_email"),
  details: text("details"), // JSON string for additional data
  createdAt: timestamp("created_at").defaultNow(),
});

export const timeSlots = pgTable("time_slots", {
  id: serial("id").primaryKey(),
  restaurantId: integer("restaurant_id").references(() => restaurants.id),
  tenantId: integer("tenant_id")
    .notNull()
    .references(() => tenants.id),
  date: text("date").notNull(),
  time: text("time").notNull(),
  isAvailable: boolean("is_available").default(true),
  maxCapacity: integer("max_capacity").default(0),
});

export const rooms = pgTable("rooms", {
  id: serial("id").primaryKey(),
  restaurantId: integer("restaurant_id")
    .notNull()
    .references(() => restaurants.id),
  tenantId: integer("tenant_id")
    .notNull()
    .references(() => tenants.id),
  name: varchar("name", { length: 255 }).notNull(),
  priority: varchar("priority", { length: 50 }).default("Medium"),
  isActive: boolean("is_active").default(true),
  createdAt: timestamp("created_at").defaultNow(),
});

export const tenantSubscriptions = pgTable("tenant_subscriptions", {
  id: serial("id").primaryKey(),
  tenantId: integer("tenant_id")
    .references(() => tenants.id)
    .notNull(),
  planId: integer("plan_id")
    .references(() => subscriptionPlans.id)
    .notNull(),
  status: varchar("status", { length: 20 }).default("active"), // active, cancelled, expired
  currentPeriodStart: timestamp("current_period_start").notNull(),
  currentPeriodEnd: timestamp("current_period_end").notNull(),
  cancelAtPeriodEnd: boolean("cancel_at_period_end").default(false),
  stripeCustomerId: text("stripe_customer_id"),
  stripeSubscriptionId: text("stripe_subscription_id"),
  createdAt: timestamp("created_at").defaultNow(),
  updatedAt: timestamp("updated_at").defaultNow(),
});

export const userSubscriptions = pgTable("user_subscriptions", {
  id: serial("id").primaryKey(),
  userId: integer("user_id")
    .references(() => users.id)
    .notNull(),
  planId: integer("plan_id")
    .references(() => subscriptionPlans.id)
    .notNull(),
  status: varchar("status", { length: 20 }).default("active"), // active, cancelled, expired
  currentPeriodStart: timestamp("current_period_start").notNull(),
  currentPeriodEnd: timestamp("current_period_end").notNull(),
  cancelAtPeriodEnd: boolean("cancel_at_period_end").default(false),
  stripeCustomerId: text("stripe_customer_id"),
  stripeSubscriptionId: text("stripe_subscription_id"),
  createdAt: timestamp("created_at").defaultNow(),
  updatedAt: timestamp("updated_at").defaultNow(),
});

export const bookingChangeRequests = pgTable("booking_change_requests", {
  id: serial("id").primaryKey(),
  bookingId: integer("booking_id")
    .references(() => bookings.id)
    .notNull(),
  restaurantId: integer("restaurant_id")
    .references(() => restaurants.id)
    .notNull(),
  tenantId: integer("tenant_id")
    .references(() => tenants.id)
    .notNull(),
  requestedDate: timestamp("requested_date"),
  requestedTime: text("requested_time"),
  requestedGuestCount: integer("requested_guest_count"),
  requestedTableId: integer("requested_table_id").references(() => tables.id),
  requestNotes: text("request_notes"),
  status: varchar("status", { length: 20 }).default("pending"), // pending, approved, rejected
  restaurantResponse: text("restaurant_response"),
  createdAt: timestamp("created_at").defaultNow(),
  respondedAt: timestamp("responded_at"),
});

export const notifications = pgTable("notifications", {
  id: serial("id").primaryKey(),
  restaurantId: integer("restaurant_id")
    .references(() => restaurants.id)
    .notNull(),
  tenantId: integer("tenant_id")
    .references(() => tenants.id)
    .notNull(),
  type: varchar("type", { length: 50 }).notNull(), // new_booking, booking_changed, booking_cancelled, etc.
  title: text("title").notNull(),
  message: text("message").notNull(),
  bookingId: integer("booking_id").references(() => bookings.id),
  changeRequestId: integer("change_request_id").references(() => bookingChangeRequests.id),
  data: json("data"), // Additional notification data
  originalData: json("original_data"), // For revert functionality
  isRead: boolean("is_read").default(false),
  isReverted: boolean("is_reverted").default(false),
  canRevert: boolean("can_revert").default(false),
  revertedBy: text("reverted_by"), // User email who reverted
  revertedAt: timestamp("reverted_at"),
  createdAt: timestamp("created_at").defaultNow(),
});

export const insertBookingChangeRequestSchema = createInsertSchema(bookingChangeRequests).omit({
  id: true,
  createdAt: true,
  respondedAt: true,
});

export const insertNotificationSchema = createInsertSchema(notifications).omit({
  id: true,
  createdAt: true,
  isRead: true,
  isReverted: true,
  revertedAt: true,
});

export const insertTenantSchema = createInsertSchema(tenants).omit({
  id: true,
  createdAt: true,
  trialStartDate: true,
  trialEndDate: true,
  subscriptionStartDate: true,
  subscriptionEndDate: true,
  stripeCustomerId: true,
  stripeSubscriptionId: true,
});

export const insertCompanyRegistrationSchema = z.object({
  companyName: z.string().min(1, "Company name is required"),
  email: z.string().email("Valid email is required"),
  password: z.string().min(6, "Password must be at least 6 characters"),
  name: z.string().min(1, "Name is required"),
  restaurantName: z.string().min(1, "Restaurant name is required"),
  planId: z.number().optional(),
});

export const insertUserSchema = createInsertSchema(users).pick({
  email: true,
  password: true,
  name: true,
  restaurantName: true,
});

export const insertTenantUserSchema = createInsertSchema(tenantUsers);

export const insertRestaurantSchema = createInsertSchema(restaurants).omit({
  id: true,
  createdAt: true,
});

export const insertTableSchema = createInsertSchema(tables).omit({
  id: true,
});

export const insertBookingSchema = createInsertSchema(bookings).omit({
  id: true,
  createdAt: true,
});

export const insertCustomerSchema = createInsertSchema(customers).omit({
  id: true,
  createdAt: true,
  totalBookings: true,
  lastVisit: true,
});

export const insertWalkInCustomerSchema = createInsertSchema(customers).omit({
  id: true,
  createdAt: true,
  totalBookings: true,
  lastVisit: true,
}).extend({
  name: z.string().optional().default("Walk-in Customer"),
  email: z.string().optional(),
  phone: z.string().optional(),
  isWalkIn: z.boolean().default(true),
});

export const insertWaitingListSchema = createInsertSchema(waitingList).omit({
  id: true,
  createdAt: true,
});

export const insertFeedbackSchema = createInsertSchema(feedback).omit({
  id: true,
  createdAt: true,
});

export const insertActivityLogSchema = createInsertSchema(activityLog).omit({
  id: true,
  createdAt: true,
});

export const insertTimeSlotsSchema = createInsertSchema(timeSlots).omit({
  id: true,
});

export const insertSubscriptionPlanSchema = createInsertSchema(
  subscriptionPlans,
).omit({
  id: true,
  createdAt: true,
});

export const insertTenantSubscriptionSchema = createInsertSchema(
  tenantSubscriptions,
).omit({
  id: true,
  createdAt: true,
  updatedAt: true,
});

export const insertUserSubscriptionSchema =
  createInsertSchema(userSubscriptions);
export const selectUserSubscriptionSchema =
  createSelectSchema(userSubscriptions);

// Notification types
export type InsertNotification = typeof notifications.$inferInsert;
export type Notification = typeof notifications.$inferSelect;

// Login schema
export const loginSchema = z.object({
  email: z.string().email(),
  password: z.string().min(1),
});

// Opening Hours table
export const openingHours = pgTable("opening_hours", {
  id: serial("id").primaryKey(),
  restaurantId: integer("restaurant_id")
    .references(() => restaurants.id)
    .notNull(),
  tenantId: integer("tenant_id")
    .notNull()
    .references(() => tenants.id),
  dayOfWeek: integer("day_of_week").notNull(), // 0 = Sunday, 1 = Monday, etc.
  isOpen: boolean("is_open").default(true).notNull(),
  openTime: text("open_time").notNull(),
  closeTime: text("close_time").notNull(),
  createdAt: timestamp("created_at").defaultNow().notNull(),
  updatedAt: timestamp("updated_at").defaultNow().notNull(),
});

// Special Periods table
export const specialPeriods = pgTable("special_periods", {
  id: serial("id").primaryKey(),
  restaurantId: integer("restaurant_id")
    .references(() => restaurants.id)
    .notNull(),
  tenantId: integer("tenant_id")
    .notNull()
    .references(() => tenants.id),
  name: text("name").notNull(),
  startDate: text("start_date").notNull(),
  endDate: text("end_date").notNull(),
  isOpen: boolean("is_open").default(true).notNull(),
  openTime: text("open_time"),
  closeTime: text("close_time"),
  createdAt: timestamp("created_at").defaultNow().notNull(),
  updatedAt: timestamp("updated_at").defaultNow().notNull(),
});

// Cut-off Times table
export const cutOffTimes = pgTable("cut_off_times", {
  id: serial("id").primaryKey(),
  restaurantId: integer("restaurant_id")
    .references(() => restaurants.id)
    .notNull(),
  tenantId: integer("tenant_id")
    .notNull()
    .references(() => tenants.id),
  dayOfWeek: integer("day_of_week").notNull(), // 0 = Sunday, 1 = Monday, etc.
  cutOffHours: integer("cut_off_hours").default(0).notNull(), // Hours before closing
  createdAt: timestamp("created_at").defaultNow().notNull(),
  updatedAt: timestamp("updated_at").defaultNow().notNull(),
});

export const insertOpeningHoursSchema = createInsertSchema(openingHours);
export const selectOpeningHoursSchema = createSelectSchema(openingHours);

export const insertSpecialPeriodSchema = createInsertSchema(specialPeriods);
export const selectSpecialPeriodSchema = createSelectSchema(specialPeriods);

export const insertCutOffTimeSchema = createInsertSchema(cutOffTimes);
export const selectCutOffTimeSchema = createSelectSchema(cutOffTimes);



export const tableLayouts = pgTable("table_layouts", {
  id: serial("id").primaryKey(),
  restaurantId: integer("restaurant_id")
    .notNull()
    .references(() => restaurants.id),
  tenantId: integer("tenant_id")
    .notNull()
    .references(() => tenants.id),
  room: varchar("room", { length: 50 }).notNull(),
  positions: json("positions").notNull(),
  createdAt: timestamp("created_at").defaultNow().notNull(),
  updatedAt: timestamp("updated_at")
    .defaultNow()
    .$onUpdate(() => new Date()),
});

// Integration Configurations table
export const integrationConfigurations = pgTable("integration_configurations", {
  id: serial("id").primaryKey(),
  restaurantId: integer("restaurant_id").notNull().references(() => restaurants.id, { onDelete: "cascade" }),
  tenantId: integer("tenant_id").notNull().references(() => tenants.id, { onDelete: "cascade" }),
  integrationId: text("integration_id").notNull(),
  isEnabled: boolean("is_enabled").default(false),
  configuration: json("configuration").default({}),
  createdAt: timestamp("created_at").defaultNow(),
  updatedAt: timestamp("updated_at").defaultNow()
});

export const webhooks = pgTable("webhooks", {
  id: serial("id").primaryKey(),
  restaurantId: integer("restaurant_id").notNull().references(() => restaurants.id, { onDelete: "cascade" }),
  tenantId: integer("tenant_id").notNull().references(() => tenants.id, { onDelete: "cascade" }),
  event: text("event").notNull(),
  url: text("url").notNull(),
  isActive: boolean("is_active").default(true),
  createdAt: timestamp("created_at").defaultNow(),
  updatedAt: timestamp("updated_at").defaultNow()
});

// Resolved Conflicts table
export const resolvedConflicts = pgTable("resolved_conflicts", {
  id: serial("id").primaryKey(),
  restaurantId: integer("restaurant_id").notNull().references(() => restaurants.id, { onDelete: "cascade" }),
  tenantId: integer("tenant_id").notNull().references(() => tenants.id, { onDelete: "cascade" }),
  conflictId: text("conflict_id").notNull(),
  conflictType: text("conflict_type").notNull(),
  severity: text("severity").notNull(),
  bookingIds: json("booking_ids").notNull().default([]),
  resolutionType: text("resolution_type").notNull(),
  resolutionDetails: text("resolution_details").notNull(),
  appliedBy: text("applied_by").default("system"),
  originalData: json("original_data").notNull().default({}),
  resolvedAt: timestamp("resolved_at").defaultNow().notNull(),
  createdAt: timestamp("created_at").defaultNow().notNull(),
});

// Menu Categories table
export const menuCategories = pgTable("menu_categories", {
  id: serial("id").primaryKey(),
  restaurantId: integer("restaurant_id").notNull().references(() => restaurants.id, { onDelete: "cascade" }),
  tenantId: integer("tenant_id").notNull().references(() => tenants.id, { onDelete: "cascade" }),
  name: text("name").notNull(),
  description: text("description"),
  displayOrder: integer("display_order").default(0),
  isActive: boolean("is_active").default(true),
  createdAt: timestamp("created_at").defaultNow().notNull(),
  updatedAt: timestamp("updated_at").defaultNow().notNull(),
});

// Menu Items table
export const menuItems = pgTable("menu_items", {
  id: serial("id").primaryKey(),
  restaurantId: integer("restaurant_id").notNull().references(() => restaurants.id, { onDelete: "cascade" }),
  tenantId: integer("tenant_id").notNull().references(() => tenants.id, { onDelete: "cascade" }),
  categoryId: integer("category_id").notNull().references(() => menuCategories.id, { onDelete: "cascade" }),
  name: text("name").notNull(),
  description: text("description"),
  price: integer("price"), // price in cents
  currency: varchar("currency", { length: 3 }).default("USD"),
  imageUrl: text("image_url"),
  isAvailable: boolean("is_available").default(true),
  allergens: text("allergens").array(),
  dietary: text("dietary").array(),
  preparationTime: integer("preparation_time"), // in minutes
  ingredients: text("ingredients"),
  nutritionalInfo: text("nutritional_info"),
  displayOrder: integer("display_order").default(0),
  isActive: boolean("is_active").default(true),
  createdAt: timestamp("created_at").defaultNow().notNull(),
  updatedAt: timestamp("updated_at").defaultNow().notNull(),
});

// Seasonal Menu Themes table
export const seasonalMenuThemes = pgTable("seasonal_menu_themes", {
  id: serial("id").primaryKey(),
  restaurantId: integer("restaurant_id").notNull().references(() => restaurants.id, { onDelete: "cascade" }),
  tenantId: integer("tenant_id").notNull().references(() => tenants.id, { onDelete: "cascade" }),
  name: text("name").notNull(),
  description: text("description").notNull(),
  season: varchar("season", { length: 20 }).notNull(), // spring, summer, autumn, winter
  year: integer("year").notNull(),
  color: varchar("color", { length: 7 }).default("#3B82F6"), // hex color for theme
  isActive: boolean("is_active").default(false),
  aiGenerated: boolean("ai_generated").default(true),
  prompt: text("prompt"), // original AI prompt used
  suggestedMenuItems: text("suggested_menu_items").array(), // AI-generated menu item suggestions
  marketingCopy: text("marketing_copy"), // AI-generated marketing description
  targetIngredients: text("target_ingredients").array(), // seasonal ingredients to focus on
  moodKeywords: text("mood_keywords").array(), // theme mood descriptors
  createdAt: timestamp("created_at").defaultNow().notNull(),
  updatedAt: timestamp("updated_at").defaultNow().notNull(),
});

// Rescheduling Suggestions table
export const reschedulingSuggestions = pgTable("rescheduling_suggestions", {
  id: serial("id").primaryKey(),
  restaurantId: integer("restaurant_id").notNull().references(() => restaurants.id, { onDelete: "cascade" }),
  tenantId: integer("tenant_id").notNull().references(() => tenants.id, { onDelete: "cascade" }),
  originalBookingId: integer("original_booking_id").references(() => bookings.id, { onDelete: "cascade" }),
  originalDate: text("original_date").notNull(),
  originalTime: text("original_time").notNull(),
  suggestedDate: text("suggested_date").notNull(),
  suggestedTime: text("suggested_time").notNull(),
  tableId: integer("table_id").references(() => tables.id),
  guestCount: integer("guest_count").notNull(),
  reason: text("reason").notNull(), // "table_conflict", "restaurant_closed", "capacity_issue", etc.
  priority: integer("priority").default(1), // 1-5, higher is more suitable
  availability: boolean("availability").default(true),
  customerName: text("customer_name"),
  customerEmail: text("customer_email"),
  status: varchar("status", { length: 20 }).default("pending"), // pending, accepted, rejected, expired
  expiresAt: timestamp("expires_at"),
  createdAt: timestamp("created_at").defaultNow(),
  updatedAt: timestamp("updated_at").defaultNow()
});

// Type exports for all tables
export type User = InferSelectModel<typeof users>;
export type InsertUser = InferInsertModel<typeof users>;

export type Restaurant = InferSelectModel<typeof restaurants>;
export type InsertRestaurant = InferInsertModel<typeof restaurants>;

export type Table = InferSelectModel<typeof tables>;
export type InsertTable = InferInsertModel<typeof tables>;

export type Booking = InferSelectModel<typeof bookings>;
export type InsertBooking = InferInsertModel<typeof bookings>;

export type Customer = InferSelectModel<typeof customers>;
export type InsertCustomer = InferInsertModel<typeof customers>;

export type WaitingList = InferSelectModel<typeof waitingList>;
export type InsertWaitingList = InferInsertModel<typeof waitingList>;

export type Feedback = InferSelectModel<typeof feedback>;
export type InsertFeedback = InferInsertModel<typeof feedback>;

export type ActivityLog = InferSelectModel<typeof activityLog>;
export type InsertActivityLog = InferInsertModel<typeof activityLog>;

export type TimeSlots = InferSelectModel<typeof timeSlots>;
export type InsertTimeSlots = InferInsertModel<typeof timeSlots>;

export type Room = InferSelectModel<typeof rooms>;
export type InsertRoom = InferInsertModel<typeof rooms>;

export type SubscriptionPlan = InferSelectModel<typeof subscriptionPlans>;
export type InsertSubscriptionPlan = InferInsertModel<typeof subscriptionPlans>;

export type UserSubscription = InferSelectModel<typeof userSubscriptions>;
export type InsertUserSubscription = InferInsertModel<typeof userSubscriptions>;

export type CombinedTable = InferSelectModel<typeof combinedTables>;
export type InsertCombinedTable = InferInsertModel<typeof combinedTables>;

export type TableLayout = InferSelectModel<typeof tableLayouts>;
export type InsertTableLayout = InferInsertModel<typeof tableLayouts>;

export type BookingChangeRequest = InferSelectModel<typeof bookingChangeRequests>;
export type InsertBookingChangeRequest = InferInsertModel<typeof bookingChangeRequests>;

export type IntegrationConfiguration = InferSelectModel<typeof integrationConfigurations>;
export type InsertIntegrationConfiguration = InferInsertModel<typeof integrationConfigurations>;

export type ReschedulingSuggestion = InferSelectModel<typeof reschedulingSuggestions>;
export type InsertReschedulingSuggestion = InferInsertModel<typeof reschedulingSuggestions>;

export const insertIntegrationConfigurationSchema = createInsertSchema(integrationConfigurations);
export const selectIntegrationConfigurationSchema = createSelectSchema(integrationConfigurations);

export const insertReschedulingSuggestionSchema = createInsertSchema(reschedulingSuggestions).omit({
  id: true,
  createdAt: true,
  updatedAt: true,
});
export const selectReschedulingSuggestionSchema = createSelectSchema(reschedulingSuggestions);

export const insertResolvedConflictSchema = createInsertSchema(resolvedConflicts).omit({
  id: true,
  createdAt: true,
  resolvedAt: true,
});
export const selectResolvedConflictSchema = createSelectSchema(resolvedConflicts);

export type ResolvedConflict = InferSelectModel<typeof resolvedConflicts>;
export type InsertResolvedConflict = InferInsertModel<typeof resolvedConflicts>;

export type MenuCategory = InferSelectModel<typeof menuCategories>;
export type InsertMenuCategory = InferInsertModel<typeof menuCategories>;

export type MenuItem = InferSelectModel<typeof menuItems>;
export type InsertMenuItem = InferInsertModel<typeof menuItems>;

// Menu Print Orders table for professional printing service
export const menuPrintOrders = pgTable("menu_print_orders", {
  id: serial("id").primaryKey(),
  restaurantId: integer("restaurant_id").notNull().references(() => restaurants.id, { onDelete: "cascade" }),
  tenantId: integer("tenant_id").notNull().references(() => tenants.id, { onDelete: "cascade" }),
  orderNumber: text("order_number").notNull().unique(),
  printingOption: text("printing_option").notNull(), // standard, premium, deluxe, luxury
  shippingOption: text("shipping_option").notNull(), // standard, expedited, overnight
  quantity: integer("quantity").notNull(),
  menuTheme: text("menu_theme").notNull(),
  menuLayout: text("menu_layout").notNull(), // single, double, trifold
  subtotal: integer("subtotal").notNull(), // in cents
  shippingCost: integer("shipping_cost").notNull(), // in cents
  tax: integer("tax").notNull(), // in cents
  total: integer("total").notNull(), // in cents
  contactName: text("contact_name").notNull(),
  contactEmail: text("contact_email").notNull(),
  contactPhone: text("contact_phone").notNull(),
  shippingAddress: text("shipping_address").notNull(),
  city: text("city").notNull(),
  state: text("state").notNull(),
  zipCode: text("zip_code").notNull(),
  specialInstructions: text("special_instructions"),
  orderStatus: text("order_status").default("pending").notNull(), // pending, confirmed, printing, shipped, delivered, cancelled
  estimatedDelivery: date("estimated_delivery"),
  trackingNumber: text("tracking_number"),
  createdAt: timestamp("created_at").defaultNow().notNull(),
  updatedAt: timestamp("updated_at").defaultNow().notNull(),
});

export const seatingConfigurations = pgTable("seating_configurations", {
  id: serial("id").primaryKey(),
  restaurantId: integer("restaurant_id").notNull().references(() => restaurants.id, { onDelete: "cascade" }),
  tenantId: integer("tenant_id").notNull().references(() => tenants.id, { onDelete: "cascade" }),
  name: text("name").notNull(),
  criteria: text("criteria").default("Unlimited"),
  validOnline: text("valid_online").default("Unlimited"),
  isActive: boolean("is_active").default(true),
  createdAt: timestamp("created_at").defaultNow().notNull(),
  updatedAt: timestamp("updated_at").defaultNow().notNull(),
});

export const periodicCriteria = pgTable("periodic_criteria", {
  id: serial("id").primaryKey(),
  restaurantId: integer("restaurant_id").notNull().references(() => restaurants.id, { onDelete: "cascade" }),
  tenantId: integer("tenant_id").notNull().references(() => tenants.id, { onDelete: "cascade" }),
  name: text("name").notNull(),
  period: text("period").notNull(), // Time period like "4" hours
  guests: integer("guests").notNull(), // Guest count
  settings: text("settings").default("Settings"), // Settings configuration
  isActive: boolean("is_active").default(true),
  createdAt: timestamp("created_at").defaultNow().notNull(),
  updatedAt: timestamp("updated_at").defaultNow().notNull(),
});

export const customFields = pgTable("custom_fields", {
  id: serial("id").primaryKey(),
  restaurantId: integer("restaurant_id").notNull().references(() => restaurants.id, { onDelete: "cascade" }),
  tenantId: integer("tenant_id").notNull().references(() => tenants.id, { onDelete: "cascade" }),
  name: text("name").notNull(),
  title: text("title").notNull(),
  inputType: text("input_type").notNull().default("single_line"), // "single_line", "multi_line"
  translations: text("translations"), // JSON field for language translations
  isActive: boolean("is_active").default(true),
  isOnline: boolean("is_online").default(false),
  createdAt: timestamp("created_at").defaultNow().notNull(),
  updatedAt: timestamp("updated_at").defaultNow().notNull(),
});

export const bookingAgents = pgTable("booking_agents", {
  id: serial("id").primaryKey(),
  restaurantId: integer("restaurant_id").notNull().references(() => restaurants.id, { onDelete: "cascade" }),
  tenantId: integer("tenant_id").notNull().references(() => tenants.id, { onDelete: "cascade" }),
  name: text("name").notNull(),
  email: text("email").notNull(),
  phone: text("phone").notNull(),
  role: text("role").default("agent"), // "agent", "concierge"
  isActive: boolean("is_active").default(true),
  notes: text("notes"),
  createdAt: timestamp("created_at").defaultNow().notNull(),
  updatedAt: timestamp("updated_at").defaultNow().notNull(),
});

export const smsSettings = pgTable("sms_settings", {
  id: serial("id").primaryKey(),
  restaurantId: integer("restaurant_id").notNull().references(() => restaurants.id, { onDelete: "cascade" }),
  tenantId: integer("tenant_id").notNull().references(() => tenants.id, { onDelete: "cascade" }),
  confirmationEnabled: boolean("confirmation_enabled").default(false),
  reminderEnabled: boolean("reminder_enabled").default(false),
  reminderHours: integer("reminder_hours").default(2),
  countryCode: text("country_code").default("+1"),
  phoneNumber: text("phone_number"),
  satisfactionSurveyEnabled: boolean("satisfaction_survey_enabled").default(false),
  createdAt: timestamp("created_at").defaultNow().notNull(),
  updatedAt: timestamp("updated_at").defaultNow().notNull(),
});

export const smsBalance = pgTable("sms_balance", {
  id: serial("id").primaryKey(),
  tenantId: integer("tenant_id").notNull().references(() => tenants.id, { onDelete: "cascade" }),
  balance: decimal("balance", { precision: 10, scale: 2 }).default("0.00"),
  currency: text("currency").default("EUR"),
  createdAt: timestamp("created_at").defaultNow().notNull(),
  updatedAt: timestamp("updated_at").defaultNow().notNull(),
});

export const smsMessages = pgTable("sms_messages", {
  id: serial("id").primaryKey(),
  restaurantId: integer("restaurant_id").notNull().references(() => restaurants.id, { onDelete: "cascade" }),
  tenantId: integer("tenant_id").notNull().references(() => tenants.id, { onDelete: "cascade" }),
  bookingId: integer("booking_id").references(() => bookings.id, { onDelete: "cascade" }),
  phoneNumber: text("phone_number").notNull(),
  message: text("message").notNull(),
  type: text("type").notNull(), // 'confirmation', 'reminder', 'survey'
  status: text("status").default("pending"), // 'pending', 'sent', 'failed', 'delivered'
  cost: decimal("cost", { precision: 8, scale: 4 }),
  providerId: text("provider_id"),
  errorMessage: text("error_message"),
  sentAt: timestamp("sent_at"),
  deliveredAt: timestamp("delivered_at"),
  createdAt: timestamp("created_at").defaultNow().notNull(),
});

export const feedbackQuestions = pgTable("feedback_questions", {
  id: serial("id").primaryKey(),
  restaurantId: integer("restaurant_id").notNull().references(() => restaurants.id, { onDelete: "cascade" }),
  tenantId: integer("tenant_id").notNull().references(() => tenants.id, { onDelete: "cascade" }),
  name: text("name").notNull(),
  questionType: text("question_type").default("nps"), // 'nps', 'rating', 'text'
  hasNps: boolean("has_nps").default(true),
  hasComments: boolean("has_comments").default(true),
  isActive: boolean("is_active").default(true),
  sortOrder: integer("sort_order").default(0),
  createdAt: timestamp("created_at").defaultNow().notNull(),
  updatedAt: timestamp("updated_at").defaultNow().notNull(),
});

export type MenuPrintOrder = InferSelectModel<typeof menuPrintOrders>;
export type InsertMenuPrintOrder = InferInsertModel<typeof menuPrintOrders>;

export const insertMenuPrintOrderSchema = createInsertSchema(menuPrintOrders).omit({
  id: true,
  orderNumber: true,
  createdAt: true,
  updatedAt: true,
});
export const selectMenuPrintOrderSchema = createSelectSchema(menuPrintOrders);

<<<<<<< HEAD
export type SeatingConfiguration = InferSelectModel<typeof seatingConfigurations>;
export type InsertSeatingConfiguration = InferInsertModel<typeof seatingConfigurations>;

export const insertSeatingConfigurationSchema = createInsertSchema(seatingConfigurations).omit({
  id: true,
  createdAt: true,
  updatedAt: true,
});
export const selectSeatingConfigurationSchema = createSelectSchema(seatingConfigurations);

export type PeriodicCriteria = InferSelectModel<typeof periodicCriteria>;
export type InsertPeriodicCriteria = InferInsertModel<typeof periodicCriteria>;

export const insertPeriodicCriteriaSchema = createInsertSchema(periodicCriteria).omit({
  id: true,
  createdAt: true,
  updatedAt: true,
});
export const selectPeriodicCriteriaSchema = createSelectSchema(periodicCriteria);

export type CustomField = InferSelectModel<typeof customFields>;
export type InsertCustomField = InferInsertModel<typeof customFields>;

export const insertCustomFieldSchema = createInsertSchema(customFields).omit({
=======
// Kitchen Dashboard Tables
export const kitchenOrders = pgTable("kitchen_orders", {
  id: serial("id").primaryKey(),
  restaurantId: integer("restaurant_id").notNull().references(() => restaurants.id, { onDelete: "cascade" }),
  tenantId: integer("tenant_id").notNull().references(() => tenants.id, { onDelete: "cascade" }),
  orderNumber: text("order_number").notNull(),
  tableNumber: text("table_number").notNull(),
  customerName: text("customer_name").notNull(),
  items: json("items").notNull(), // Array of menu items with quantities and prep times
  status: text("status").default("pending").notNull(), // pending, preparing, ready, served, cancelled
  priority: text("priority").default("medium").notNull(), // low, medium, high, urgent
  estimatedTime: integer("estimated_time").notNull(), // in minutes
  actualTime: integer("actual_time"), // in minutes
  startedAt: timestamp("started_at"),
  readyAt: timestamp("ready_at"),
  servedAt: timestamp("served_at"),
  totalAmount: integer("total_amount").notNull(), // in cents
  specialInstructions: text("special_instructions"),
  createdAt: timestamp("created_at").defaultNow().notNull(),
  updatedAt: timestamp("updated_at").defaultNow().notNull(),
});

export const kitchenStations = pgTable("kitchen_stations", {
  id: serial("id").primaryKey(),
  restaurantId: integer("restaurant_id").notNull().references(() => restaurants.id, { onDelete: "cascade" }),
  tenantId: integer("tenant_id").notNull().references(() => tenants.id, { onDelete: "cascade" }),
  name: text("name").notNull(),
  type: text("type").notNull(), // grill, fryer, salad, dessert, beverage, prep
  capacity: integer("capacity").default(5).notNull(),
  currentOrders: integer("current_orders").default(0).notNull(),
  efficiency: integer("efficiency").default(100).notNull(), // percentage
  averageTime: integer("average_time").default(20).notNull(), // in minutes
  isActive: boolean("is_active").default(true).notNull(),
  temperature: integer("temperature"), // for temperature-controlled stations
  lastMaintenance: timestamp("last_maintenance"),
  createdAt: timestamp("created_at").defaultNow().notNull(),
  updatedAt: timestamp("updated_at").defaultNow().notNull(),
});

export const kitchenStaff = pgTable("kitchen_staff", {
  id: serial("id").primaryKey(),
  restaurantId: integer("restaurant_id").notNull().references(() => restaurants.id, { onDelete: "cascade" }),
  tenantId: integer("tenant_id").notNull().references(() => tenants.id, { onDelete: "cascade" }),
  userId: integer("user_id").references(() => users.id, { onDelete: "set null" }),
  name: text("name").notNull(),
  role: text("role").notNull(), // head_chef, sous_chef, line_cook, prep_cook, dishwasher
  shift: text("shift").notNull(), // morning, afternoon, evening, night
  efficiency: integer("efficiency").default(100).notNull(), // percentage
  ordersCompleted: integer("orders_completed").default(0).notNull(),
  status: text("status").default("offline").notNull(), // active, break, offline
  currentStation: text("current_station"),
  hourlyRate: integer("hourly_rate"), // in cents
  startTime: text("start_time"), // shift start time
  endTime: text("end_time"), // shift end time
  createdAt: timestamp("created_at").defaultNow().notNull(),
  updatedAt: timestamp("updated_at").defaultNow().notNull(),
});

export const kitchenMetrics = pgTable("kitchen_metrics", {
  id: serial("id").primaryKey(),
  restaurantId: integer("restaurant_id").notNull().references(() => restaurants.id, { onDelete: "cascade" }),
  tenantId: integer("tenant_id").notNull().references(() => tenants.id, { onDelete: "cascade" }),
  date: date("date").notNull(),
  ordersCompleted: integer("orders_completed").default(0).notNull(),
  averageTime: integer("average_time").default(0).notNull(), // in minutes
  efficiency: integer("efficiency").default(0).notNull(), // percentage
  revenue: integer("revenue").default(0).notNull(), // in cents
  peakHour: integer("peak_hour"), // hour of day (0-23)
  popularItems: json("popular_items"), // array of popular items with counts
  stationUtilization: json("station_utilization"), // station usage data
  waitTimes: json("wait_times"), // hourly wait time data
  createdAt: timestamp("created_at").defaultNow().notNull(),
  updatedAt: timestamp("updated_at").defaultNow().notNull(),
});

export type KitchenOrder = InferSelectModel<typeof kitchenOrders>;
export type InsertKitchenOrder = InferInsertModel<typeof kitchenOrders>;

export type KitchenStation = InferSelectModel<typeof kitchenStations>;
export type InsertKitchenStation = InferInsertModel<typeof kitchenStations>;

export type KitchenStaff = InferSelectModel<typeof kitchenStaff>;
export type InsertKitchenStaff = InferInsertModel<typeof kitchenStaff>;

export type KitchenMetrics = InferSelectModel<typeof kitchenMetrics>;
export type InsertKitchenMetrics = InferInsertModel<typeof kitchenMetrics>;

export const insertKitchenOrderSchema = createInsertSchema(kitchenOrders).omit({
>>>>>>> f07563ff
  id: true,
  createdAt: true,
  updatedAt: true,
});
<<<<<<< HEAD
export const selectCustomFieldSchema = createSelectSchema(customFields);

export type BookingAgent = InferSelectModel<typeof bookingAgents>;
export type InsertBookingAgent = InferInsertModel<typeof bookingAgents>;

export const insertBookingAgentSchema = createInsertSchema(bookingAgents).omit({
=======

export const insertKitchenStationSchema = createInsertSchema(kitchenStations).omit({
>>>>>>> f07563ff
  id: true,
  createdAt: true,
  updatedAt: true,
});
<<<<<<< HEAD
export const selectBookingAgentSchema = createSelectSchema(bookingAgents);

export type SmsSettings = InferSelectModel<typeof smsSettings>;
export type InsertSmsSettings = InferInsertModel<typeof smsSettings>;

export const insertSmsSettingsSchema = createInsertSchema(smsSettings).omit({
=======

export const insertKitchenStaffSchema = createInsertSchema(kitchenStaff).omit({
>>>>>>> f07563ff
  id: true,
  createdAt: true,
  updatedAt: true,
});
<<<<<<< HEAD
export const selectSmsSettingsSchema = createSelectSchema(smsSettings);

export type SmsBalance = InferSelectModel<typeof smsBalance>;
export type InsertSmsBalance = InferInsertModel<typeof smsBalance>;

export const insertSmsBalanceSchema = createInsertSchema(smsBalance).omit({
=======

export const insertKitchenMetricsSchema = createInsertSchema(kitchenMetrics).omit({
>>>>>>> f07563ff
  id: true,
  createdAt: true,
  updatedAt: true,
});
<<<<<<< HEAD
export const selectSmsBalanceSchema = createSelectSchema(smsBalance);

export type FeedbackQuestion = InferSelectModel<typeof feedbackQuestions>;
export type InsertFeedbackQuestion = InferInsertModel<typeof feedbackQuestions>;

export const insertFeedbackQuestionSchema = createInsertSchema(feedbackQuestions).omit({
=======

// Print Orders Schema
export const printOrders = pgTable("print_orders", {
  id: serial("id").primaryKey(),
  restaurantId: integer("restaurant_id").notNull().references(() => restaurants.id, { onDelete: "cascade" }),
  tenantId: integer("tenant_id").notNull().references(() => tenants.id, { onDelete: "cascade" }),
  orderNumber: text("order_number").notNull().unique(),
  customerName: text("customer_name").notNull(),
  customerEmail: text("customer_email").notNull(),
  customerPhone: text("customer_phone"),
  printType: text("print_type").notNull(), // menu, flyer, poster, banner, business_card
  printSize: text("print_size").notNull(), // A4, A3, A2, A1, custom
  printQuality: text("print_quality").default("standard").notNull(), // draft, standard, high, premium
  quantity: integer("quantity").default(1).notNull(),
  design: json("design").notNull(), // design configuration object
  specialInstructions: text("special_instructions"),
  rushOrder: boolean("rush_order").default(false).notNull(),
  totalAmount: integer("total_amount").notNull(), // in cents
  paymentStatus: text("payment_status").default("pending").notNull(), // pending, paid, failed, refunded
  paymentIntentId: text("payment_intent_id"),
  stripePaymentId: text("stripe_payment_id"),
  orderStatus: text("order_status").default("pending").notNull(), // pending, processing, printing, completed, cancelled
  estimatedCompletion: timestamp("estimated_completion"),
  completedAt: timestamp("completed_at"),
  processingStartedAt: timestamp("processing_started_at"),
  printingStartedAt: timestamp("printing_started_at"),
  shippedAt: timestamp("shipped_at"),
  deliveredAt: timestamp("delivered_at"),
  trackingNumber: text("tracking_number"),
  deliveryMethod: text("delivery_method").default("pickup").notNull(), // pickup, delivery, mail
  deliveryAddress: json("delivery_address"), // delivery address object
  estimatedDeliveryDate: date("estimated_delivery_date"),
  deliveryNotes: text("delivery_notes"),
  createdAt: timestamp("created_at").defaultNow().notNull(),
  updatedAt: timestamp("updated_at").defaultNow().notNull(),
});

export type PrintOrder = InferSelectModel<typeof printOrders>;
export type InsertPrintOrder = InferInsertModel<typeof printOrders>;

export const insertPrintOrderSchema = createInsertSchema(printOrders).omit({
>>>>>>> f07563ff
  id: true,
  createdAt: true,
  updatedAt: true,
});
<<<<<<< HEAD
export const selectFeedbackQuestionSchema = createSelectSchema(feedbackQuestions);
=======
>>>>>>> f07563ff

export type SeasonalMenuTheme = InferSelectModel<typeof seasonalMenuThemes>;
export type InsertSeasonalMenuTheme = InferInsertModel<typeof seasonalMenuThemes>;

export const insertMenuCategorySchema = createInsertSchema(menuCategories).omit({
  id: true,
  createdAt: true,
  updatedAt: true,
});
export const selectMenuCategorySchema = createSelectSchema(menuCategories);

export const insertMenuItemSchema = createInsertSchema(menuItems).omit({
  id: true,
  createdAt: true,
  updatedAt: true,
});

export const insertSeasonalMenuThemeSchema = createInsertSchema(seasonalMenuThemes).omit({
  id: true,
  createdAt: true,
  updatedAt: true,
});
export const selectMenuItemSchema = createSelectSchema(menuItems);

export type LoginData = z.infer<typeof loginSchema>;<|MERGE_RESOLUTION|>--- conflicted
+++ resolved
@@ -874,32 +874,10 @@
 });
 export const selectMenuPrintOrderSchema = createSelectSchema(menuPrintOrders);
 
-<<<<<<< HEAD
 export type SeatingConfiguration = InferSelectModel<typeof seatingConfigurations>;
 export type InsertSeatingConfiguration = InferInsertModel<typeof seatingConfigurations>;
 
 export const insertSeatingConfigurationSchema = createInsertSchema(seatingConfigurations).omit({
-  id: true,
-  createdAt: true,
-  updatedAt: true,
-});
-export const selectSeatingConfigurationSchema = createSelectSchema(seatingConfigurations);
-
-export type PeriodicCriteria = InferSelectModel<typeof periodicCriteria>;
-export type InsertPeriodicCriteria = InferInsertModel<typeof periodicCriteria>;
-
-export const insertPeriodicCriteriaSchema = createInsertSchema(periodicCriteria).omit({
-  id: true,
-  createdAt: true,
-  updatedAt: true,
-});
-export const selectPeriodicCriteriaSchema = createSelectSchema(periodicCriteria);
-
-export type CustomField = InferSelectModel<typeof customFields>;
-export type InsertCustomField = InferInsertModel<typeof customFields>;
-
-export const insertCustomFieldSchema = createInsertSchema(customFields).omit({
-=======
 // Kitchen Dashboard Tables
 export const kitchenOrders = pgTable("kitchen_orders", {
   id: serial("id").primaryKey(),
@@ -988,64 +966,52 @@
 export type InsertKitchenMetrics = InferInsertModel<typeof kitchenMetrics>;
 
 export const insertKitchenOrderSchema = createInsertSchema(kitchenOrders).omit({
->>>>>>> f07563ff
-  id: true,
-  createdAt: true,
-  updatedAt: true,
-});
-<<<<<<< HEAD
+  id: true,
+  createdAt: true,
+  updatedAt: true,
+});
+export const selectSeatingConfigurationSchema = createSelectSchema(seatingConfigurations);
+
+export type PeriodicCriteria = InferSelectModel<typeof periodicCriteria>;
+export type InsertPeriodicCriteria = InferInsertModel<typeof periodicCriteria>;
+
+export const insertPeriodicCriteriaSchema = createInsertSchema(periodicCriteria).omit({
+
+export const insertKitchenStationSchema = createInsertSchema(kitchenStations).omit({
+  id: true,
+  createdAt: true,
+  updatedAt: true,
+});
+export const selectPeriodicCriteriaSchema = createSelectSchema(periodicCriteria);
+
+export type CustomField = InferSelectModel<typeof customFields>;
+export type InsertCustomField = InferInsertModel<typeof customFields>;
+
+export const insertCustomFieldSchema = createInsertSchema(customFields).omit({
+
+export const insertKitchenStaffSchema = createInsertSchema(kitchenStaff).omit({
+  id: true,
+  createdAt: true,
+  updatedAt: true,
+});
 export const selectCustomFieldSchema = createSelectSchema(customFields);
 
 export type BookingAgent = InferSelectModel<typeof bookingAgents>;
 export type InsertBookingAgent = InferInsertModel<typeof bookingAgents>;
 
 export const insertBookingAgentSchema = createInsertSchema(bookingAgents).omit({
-=======
-
-export const insertKitchenStationSchema = createInsertSchema(kitchenStations).omit({
->>>>>>> f07563ff
-  id: true,
-  createdAt: true,
-  updatedAt: true,
-});
-<<<<<<< HEAD
+
+export const insertKitchenMetricsSchema = createInsertSchema(kitchenMetrics).omit({
+  id: true,
+  createdAt: true,
+  updatedAt: true,
+});
 export const selectBookingAgentSchema = createSelectSchema(bookingAgents);
 
 export type SmsSettings = InferSelectModel<typeof smsSettings>;
 export type InsertSmsSettings = InferInsertModel<typeof smsSettings>;
 
 export const insertSmsSettingsSchema = createInsertSchema(smsSettings).omit({
-=======
-
-export const insertKitchenStaffSchema = createInsertSchema(kitchenStaff).omit({
->>>>>>> f07563ff
-  id: true,
-  createdAt: true,
-  updatedAt: true,
-});
-<<<<<<< HEAD
-export const selectSmsSettingsSchema = createSelectSchema(smsSettings);
-
-export type SmsBalance = InferSelectModel<typeof smsBalance>;
-export type InsertSmsBalance = InferInsertModel<typeof smsBalance>;
-
-export const insertSmsBalanceSchema = createInsertSchema(smsBalance).omit({
-=======
-
-export const insertKitchenMetricsSchema = createInsertSchema(kitchenMetrics).omit({
->>>>>>> f07563ff
-  id: true,
-  createdAt: true,
-  updatedAt: true,
-});
-<<<<<<< HEAD
-export const selectSmsBalanceSchema = createSelectSchema(smsBalance);
-
-export type FeedbackQuestion = InferSelectModel<typeof feedbackQuestions>;
-export type InsertFeedbackQuestion = InferInsertModel<typeof feedbackQuestions>;
-
-export const insertFeedbackQuestionSchema = createInsertSchema(feedbackQuestions).omit({
-=======
 
 // Print Orders Schema
 export const printOrders = pgTable("print_orders", {
@@ -1087,15 +1053,31 @@
 export type InsertPrintOrder = InferInsertModel<typeof printOrders>;
 
 export const insertPrintOrderSchema = createInsertSchema(printOrders).omit({
->>>>>>> f07563ff
-  id: true,
-  createdAt: true,
-  updatedAt: true,
-});
-<<<<<<< HEAD
+  id: true,
+  createdAt: true,
+  updatedAt: true,
+});
+export const selectSmsSettingsSchema = createSelectSchema(smsSettings);
+
+export type SmsBalance = InferSelectModel<typeof smsBalance>;
+export type InsertSmsBalance = InferInsertModel<typeof smsBalance>;
+
+export const insertSmsBalanceSchema = createInsertSchema(smsBalance).omit({
+  id: true,
+  createdAt: true,
+  updatedAt: true,
+});
+export const selectSmsBalanceSchema = createSelectSchema(smsBalance);
+
+export type FeedbackQuestion = InferSelectModel<typeof feedbackQuestions>;
+export type InsertFeedbackQuestion = InferInsertModel<typeof feedbackQuestions>;
+
+export const insertFeedbackQuestionSchema = createInsertSchema(feedbackQuestions).omit({
+  id: true,
+  createdAt: true,
+  updatedAt: true,
+});
 export const selectFeedbackQuestionSchema = createSelectSchema(feedbackQuestions);
-=======
->>>>>>> f07563ff
 
 export type SeasonalMenuTheme = InferSelectModel<typeof seasonalMenuThemes>;
 export type InsertSeasonalMenuTheme = InferInsertModel<typeof seasonalMenuThemes>;
