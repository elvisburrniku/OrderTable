--- conflicted
+++ resolved
@@ -1,52 +1,70 @@
-import { useState, useEffect } from 'react';
-import { useQuery, useMutation } from '@tanstack/react-query';
-import { useToast } from '@/hooks/use-toast';
-import { useRoute } from 'wouter';
-import { Button } from '@/components/ui/button';
-import { Input } from '@/components/ui/input';
-import { Label } from '@/components/ui/label';
-import { Card, CardContent } from '@/components/ui/card';
-import { Calendar, Clock, Users, Phone, Mail, User, Check, ChevronLeft, ChevronRight, Sparkles } from 'lucide-react';
-import { format, addDays, startOfDay, startOfMonth, endOfMonth, addMonths, subMonths, getDay, eachDayOfInterval } from 'date-fns';
-import ActiveSeasonalThemeDisplay from '@/components/active-seasonal-theme-display';
-import SeasonalThemeSelector from '@/components/seasonal-theme-selector';
-<<<<<<< HEAD
-import { useSettings } from "@/hooks/use-settings";
-import { formatTime } from "@/lib/time-formatter";
-=======
-import { 
-  RestaurantInfoSkeleton, 
-  CalendarSkeleton, 
-  TimeSlotsSkeletonGrid, 
-  BookingFormSkeleton, 
+import { useState, useEffect } from "react";
+import { useQuery, useMutation } from "@tanstack/react-query";
+import { useToast } from "@/hooks/use-toast";
+import { useRoute } from "wouter";
+import { Button } from "@/components/ui/button";
+import { Input } from "@/components/ui/input";
+import { Label } from "@/components/ui/label";
+import { Card, CardContent } from "@/components/ui/card";
+import {
+  Calendar,
+  Clock,
+  Users,
+  Phone,
+  Mail,
+  User,
+  Check,
+  ChevronLeft,
+  ChevronRight,
+  Sparkles,
+} from "lucide-react";
+import {
+  format,
+  addDays,
+  startOfDay,
+  startOfMonth,
+  endOfMonth,
+  addMonths,
+  subMonths,
+  getDay,
+  eachDayOfInterval,
+} from "date-fns";
+import ActiveSeasonalThemeDisplay from "@/components/active-seasonal-theme-display";
+import SeasonalThemeSelector from "@/components/seasonal-theme-selector";
+import {
+  RestaurantInfoSkeleton,
+  CalendarSkeleton,
+  TimeSlotsSkeletonGrid,
+  BookingFormSkeleton,
   TableSelectionSkeleton,
-  ShimmerSkeleton 
-} from '@/components/skeletons/booking-skeleton';
->>>>>>> 076fdb1a
+  ShimmerSkeleton,
+} from "@/components/skeletons/booking-skeleton";
 
 // Dynamic time slot generation will be done based on opening hours
 
 export default function GuestBookingResponsive(props: any) {
-  const [match, params] = useRoute('/guest-booking/:tenantId/:restaurantId');
-<<<<<<< HEAD
-  const { generalSettings } = useSettings();
-=======
->>>>>>> 076fdb1a
+  const [match, params] = useRoute("/guest-booking/:tenantId/:restaurantId");
 
   // Extract parameters from URL path manually if useRoute doesn't work
-  const pathParts = window.location.pathname.split('/');
+  const pathParts = window.location.pathname.split("/");
   const pathTenantId = pathParts[2];
   const pathRestaurantId = pathParts[3];
 
-  const tenantId = params?.tenantId || pathTenantId || props.params?.tenantId || props.tenantId;
-  const restaurantId = params?.restaurantId || pathRestaurantId || props.params?.restaurantId || props.restaurantId;
+  const tenantId =
+    params?.tenantId ||
+    pathTenantId ||
+    props.params?.tenantId ||
+    props.tenantId;
+  const restaurantId =
+    params?.restaurantId ||
+    pathRestaurantId ||
+    props.params?.restaurantId ||
+    props.restaurantId;
   const { toast } = useToast();
 
   // Use fallback values if parameters are missing
-  const finalTenantId = tenantId || '1';
-  const finalRestaurantId = restaurantId || '1';
-
-
+  const finalTenantId = tenantId || "1";
+  const finalRestaurantId = restaurantId || "1";
 
   const [currentStep, setCurrentStep] = useState(0);
 
@@ -61,62 +79,80 @@
 
   const [guestCount, setGuestCount] = useState(getDefaultGuestCount());
   const [selectedDate, setSelectedDate] = useState<Date | null>(null);
-  const [selectedTime, setSelectedTime] = useState('');
+  const [selectedTime, setSelectedTime] = useState("");
   const [currentMonth, setCurrentMonth] = useState(new Date());
   const [customerData, setCustomerData] = useState({
-    name: '',
-    email: '',
-    phone: '',
-    comment: ''
+    name: "",
+    email: "",
+    phone: "",
+    comment: "",
   });
-  const [selectedSeasonalTheme, setSelectedSeasonalTheme] = useState<string | null>(null);
+  const [selectedSeasonalTheme, setSelectedSeasonalTheme] = useState<
+    string | null
+  >(null);
   const [bookingId, setBookingId] = useState<number | null>(null);
 
   // Fetch restaurant data
   const { data: restaurant, isLoading: restaurantLoading } = useQuery({
-    queryKey: [`/api/public/tenants/${finalTenantId}/restaurants/${finalRestaurantId}`],
+    queryKey: [
+      `/api/public/tenants/${finalTenantId}/restaurants/${finalRestaurantId}`,
+    ],
     enabled: !!(finalTenantId && finalRestaurantId),
   });
 
   // Fetch opening hours
   const { data: openingHours, isLoading: openingHoursLoading } = useQuery({
-    queryKey: [`/api/public/tenants/${finalTenantId}/restaurants/${finalRestaurantId}/opening-hours`],
+    queryKey: [
+      `/api/public/tenants/${finalTenantId}/restaurants/${finalRestaurantId}/opening-hours`,
+    ],
     enabled: !!(finalTenantId && finalRestaurantId),
   });
 
   // Fetch seasonal themes to determine if Experience step should be shown
   const { data: seasonalThemes = [] } = useQuery({
-    queryKey: [`/api/public/tenants/${finalTenantId}/restaurants/${finalRestaurantId}/seasonal-themes`],
+    queryKey: [
+      `/api/public/tenants/${finalTenantId}/restaurants/${finalRestaurantId}/seasonal-themes`,
+    ],
     enabled: !!(finalTenantId && finalRestaurantId),
   });
 
   // Fetch cut-off times
   const { data: cutOffTimes } = useQuery({
-    queryKey: [`/api/tenants/${finalTenantId}/restaurants/${finalRestaurantId}/cut-off-times`],
+    queryKey: [
+      `/api/tenants/${finalTenantId}/restaurants/${finalRestaurantId}/cut-off-times`,
+    ],
     enabled: !!(finalTenantId && finalRestaurantId),
   });
 
   // Fetch special periods
   const { data: specialPeriods, isLoading: specialPeriodsLoading } = useQuery({
-    queryKey: [`/api/tenants/${finalTenantId}/restaurants/${finalRestaurantId}/special-periods`],
+    queryKey: [
+      `/api/tenants/${finalTenantId}/restaurants/${finalRestaurantId}/special-periods`,
+    ],
     enabled: !!(finalTenantId && finalRestaurantId),
   });
 
   // Fetch available slots
   const { data: availableSlots } = useQuery({
-    queryKey: [`/api/restaurants/${finalRestaurantId}/available-slots`, selectedDate],
+    queryKey: [
+      `/api/restaurants/${finalRestaurantId}/available-slots`,
+      selectedDate,
+    ],
     enabled: !!finalRestaurantId && !!selectedDate,
   });
 
   // Create booking mutation
   const createBookingMutation = useMutation({
     mutationFn: async (bookingData: any) => {
-      const response = await fetch(`/api/tenants/${finalTenantId}/restaurants/${finalRestaurantId}/bookings/guest`, {
-        method: 'POST',
-        headers: { 'Content-Type': 'application/json' },
-        body: JSON.stringify(bookingData),
-      });
-      if (!response.ok) throw new Error('Booking failed');
+      const response = await fetch(
+        `/api/tenants/${finalTenantId}/restaurants/${finalRestaurantId}/bookings/guest`,
+        {
+          method: "POST",
+          headers: { "Content-Type": "application/json" },
+          body: JSON.stringify(bookingData),
+        },
+      );
+      if (!response.ok) throw new Error("Booking failed");
       return response.json();
     },
     onSuccess: (data) => {
@@ -130,7 +166,8 @@
     onError: () => {
       toast({
         title: "Booking Failed",
-        description: "There was an error creating your booking. Please try again.",
+        description:
+          "There was an error creating your booking. Please try again.",
         variant: "destructive",
       });
     },
@@ -141,7 +178,9 @@
     { title: "Date", icon: Calendar },
     { title: "Time", icon: Clock },
     { title: "Guests", icon: Users },
-    ...(seasonalThemes.length > 0 ? [{ title: "Experience", icon: Sparkles }] : []),
+    ...(seasonalThemes.length > 0
+      ? [{ title: "Experience", icon: Sparkles }]
+      : []),
     { title: "Details", icon: User },
   ];
 
@@ -151,15 +190,17 @@
     } else {
       // Submit booking
       const bookingData = {
-        bookingDate: selectedDate ? format(selectedDate, 'yyyy-MM-dd') : '',
+        bookingDate: selectedDate ? format(selectedDate, "yyyy-MM-dd") : "",
         startTime: selectedTime,
         guestCount: guestCount,
         customerName: customerData.name,
         customerEmail: customerData.email,
         customerPhone: customerData.phone,
         specialRequests: customerData.comment || null,
-        seasonalThemeId: selectedSeasonalTheme ? parseInt(selectedSeasonalTheme) : null,
-        source: 'guest_booking'
+        seasonalThemeId: selectedSeasonalTheme
+          ? parseInt(selectedSeasonalTheme)
+          : null,
+        source: "guest_booking",
       };
       createBookingMutation.mutate(bookingData);
     }
@@ -175,18 +216,23 @@
     const hasThemes = seasonalThemes.length > 0;
 
     switch (currentStep) {
-      case 0: return selectedDate !== null;
-      case 1: return selectedTime !== '';
-      case 2: return guestCount >= 1;
-      case 3: 
+      case 0:
+        return selectedDate !== null;
+      case 1:
+        return selectedTime !== "";
+      case 2:
+        return guestCount >= 1;
+      case 3:
         if (hasThemes) {
           return true; // Seasonal theme is optional
         } else {
           // If no themes, step 3 is the Details step
           return customerData.name && customerData.email && customerData.phone;
         }
-      case 4: return customerData.name && customerData.email && customerData.phone; // Only when themes exist
-      default: return false;
+      case 4:
+        return customerData.name && customerData.email && customerData.phone; // Only when themes exist
+      default:
+        return false;
     }
   };
 
@@ -213,26 +259,21 @@
   };
 
   // Get day names for header
-  const dayNames = ['Mon', 'Tue', 'Wed', 'Thu', 'Fri', 'Sat', 'Sun'];
-
-<<<<<<< HEAD
-  // Generate time slots based on restaurant opening hours for selected date
-  const generateTimeSlotsForDate = (date: Date) => {
-    if (!date || !openingHours || !Array.isArray(openingHours)) return [];
-=======
+  const dayNames = ["Mon", "Tue", "Wed", "Thu", "Fri", "Sat", "Sun"];
+
   // Utility functions for booking validation and time slot generation
 
   // Get special period opening hours for a specific date (if restaurant is open during special period)
   const getSpecialPeriodHours = (date: Date) => {
     if (!specialPeriods || !Array.isArray(specialPeriods)) return null;
 
-    const dateStr = format(date, 'yyyy-MM-dd');
+    const dateStr = format(date, "yyyy-MM-dd");
 
     const activePeriod = specialPeriods.find((period: any) => {
       if (!period.startDate || !period.endDate || !period.isOpen) return false;
 
-      const startDate = format(new Date(period.startDate), 'yyyy-MM-dd');
-      const endDate = format(new Date(period.endDate), 'yyyy-MM-dd');
+      const startDate = format(new Date(period.startDate), "yyyy-MM-dd");
+      const endDate = format(new Date(period.endDate), "yyyy-MM-dd");
 
       return dateStr >= startDate && dateStr <= endDate;
     });
@@ -247,7 +288,7 @@
       return {
         openTime: activePeriod.openTime,
         closeTime: closeTime,
-        isOpen: true
+        isOpen: true,
       };
     }
 
@@ -258,13 +299,13 @@
   const isDateBlockedBySpecialPeriods = (date: Date) => {
     if (!specialPeriods || !Array.isArray(specialPeriods)) return false;
 
-    const dateStr = format(date, 'yyyy-MM-dd');
+    const dateStr = format(date, "yyyy-MM-dd");
 
     return specialPeriods.some((period: any) => {
       if (!period.startDate || !period.endDate) return false;
 
-      const startDate = format(new Date(period.startDate), 'yyyy-MM-dd');
-      const endDate = format(new Date(period.endDate), 'yyyy-MM-dd');
+      const startDate = format(new Date(period.startDate), "yyyy-MM-dd");
+      const endDate = format(new Date(period.endDate), "yyyy-MM-dd");
 
       // Only block if date is in period AND restaurant is closed during this period
       const isInPeriod = dateStr >= startDate && dateStr <= endDate;
@@ -277,929 +318,984 @@
   // Helper function to check if date is disabled in opening hours
   const isDateDisabledInOpeningHours = (date: Date) => {
     if (!openingHours || !Array.isArray(openingHours)) return false;
->>>>>>> 076fdb1a
 
     const dayOfWeek = date.getDay();
     const dayHours = openingHours.find((h: any) => h.dayOfWeek === dayOfWeek);
 
-<<<<<<< HEAD
-    if (!dayHours || !dayHours.isOpen) return [];
-
-    const slots = [];
-    const [openHour, openMin] = dayHours.openTime.split(':').map(Number);
-    const [closeHour, closeMin] = dayHours.closeTime.split(':').map(Number);
-=======
     // If no configuration found for this day or explicitly marked as closed
     return !dayHours || !dayHours.isOpen;
   };
 
   // Check if date is available based on opening hours and special periods
   const isDateAvailable = (date: Date) => {
-    const dateStr = format(date, 'yyyy-MM-dd');
+    const dateStr = format(date, "yyyy-MM-dd");
 
     // Check if date is disabled in opening hours
     if (isDateDisabledInOpeningHours(date, openingHours)) {
       return false;
     }
 
-  // Check if booking is within cut-off time restrictions
-  const isWithinCutOffTime = (timeSlot: string, date: Date) => {
-    if (!cutOffTimes || !Array.isArray(cutOffTimes) || !timeSlot || !date) return false;
-
-    const now = new Date();
-    const bookingDateTime = new Date(date);
-
-    // Parse time slot (handle both HH:MM and H:MM formats)
-    if (!timeSlot.includes(':')) return false;
-    const timeSlotParts = timeSlot.split(':');
-    if (timeSlotParts.length !== 2) return false;
-
-    const [slotHour, slotMin] = timeSlotParts.map(Number);
-    if (isNaN(slotHour) || isNaN(slotMin)) return false;
-
-    // Set the booking time
-    bookingDateTime.setHours(slotHour, slotMin, 0, 0);
-
-    const dayOfWeek = date.getDay();
-    const cutOff = cutOffTimes.find((c: any) => c.dayOfWeek === dayOfWeek);
-
-    if (cutOff && typeof cutOff.cutOffHours === 'number' && cutOff.cutOffHours > 0) {
-      // Cut-off time in hours (e.g., 1 = 1 hour before, 2 = 2 hours before)
-      const cutOffMinutes = cutOff.cutOffHours * 60;
-
-      // Calculate the minimum allowed booking time from now
-      const minAllowedBookingTime = new Date(now.getTime() + cutOffMinutes * 60 * 1000);
-
-      // If the requested booking time is before the minimum allowed time, it's not allowed
-      // Example: If it's 11:00 AM and cut-off is 1 hour, can't book before 12:00 PM
-      return bookingDateTime < minAllowedBookingTime;
-    }
-
-    // Legacy support for cutOffTime format (if still used)
-    if (cutOff && cutOff.cutOffTime && cutOff.cutOffTime.includes(':')) {
-      const cutOffTimeParts = cutOff.cutOffTime.split(':');
-      if (cutOffTimeParts.length === 2) {
-        const [cutHour, cutMin] = cutOffTimeParts.map(Number);
-        if (!isNaN(cutHour) && !isNaN(cutMin)) {
-          const cutOffMinutes = cutHour * 60 + cutMin;
-          const minAllowedBookingTime = new Date(now.getTime() + cutOffMinutes * 60 * 1000);
-          return bookingDateTime < minAllowedBookingTime;
+    // Check if booking is within cut-off time restrictions
+    const isWithinCutOffTime = (timeSlot: string, date: Date) => {
+      if (!cutOffTimes || !Array.isArray(cutOffTimes) || !timeSlot || !date)
+        return false;
+
+      const now = new Date();
+      const bookingDateTime = new Date(date);
+
+      // Parse time slot (handle both HH:MM and H:MM formats)
+      if (!timeSlot.includes(":")) return false;
+      const timeSlotParts = timeSlot.split(":");
+      if (timeSlotParts.length !== 2) return false;
+
+      const [slotHour, slotMin] = timeSlotParts.map(Number);
+      if (isNaN(slotHour) || isNaN(slotMin)) return false;
+
+      // Set the booking time
+      bookingDateTime.setHours(slotHour, slotMin, 0, 0);
+
+      const dayOfWeek = date.getDay();
+      const cutOff = cutOffTimes.find((c: any) => c.dayOfWeek === dayOfWeek);
+
+      if (
+        cutOff &&
+        typeof cutOff.cutOffHours === "number" &&
+        cutOff.cutOffHours > 0
+      ) {
+        // Cut-off time in hours (e.g., 1 = 1 hour before, 2 = 2 hours before)
+        const cutOffMinutes = cutOff.cutOffHours * 60;
+
+        // Calculate the minimum allowed booking time from now
+        const minAllowedBookingTime = new Date(
+          now.getTime() + cutOffMinutes * 60 * 1000,
+        );
+
+        // If the requested booking time is before the minimum allowed time, it's not allowed
+        // Example: If it's 11:00 AM and cut-off is 1 hour, can't book before 12:00 PM
+        return bookingDateTime < minAllowedBookingTime;
+      }
+
+      // Legacy support for cutOffTime format (if still used)
+      if (cutOff && cutOff.cutOffTime && cutOff.cutOffTime.includes(":")) {
+        const cutOffTimeParts = cutOff.cutOffTime.split(":");
+        if (cutOffTimeParts.length === 2) {
+          const [cutHour, cutMin] = cutOffTimeParts.map(Number);
+          if (!isNaN(cutHour) && !isNaN(cutMin)) {
+            const cutOffMinutes = cutHour * 60 + cutMin;
+            const minAllowedBookingTime = new Date(
+              now.getTime() + cutOffMinutes * 60 * 1000,
+            );
+            return bookingDateTime < minAllowedBookingTime;
+          }
         }
       }
-    }
-
-    return false;
-  };
-
-  // Generate time slots based on opening hours or special period hours
-  const generateTimeSlotsForDate = (date: Date) => {
-    if (!date) return [];
-
-    // Check for special period hours first
-    const specialHours = getSpecialPeriodHours(date);
-    let effectiveHours = null;
-
-    if (specialHours) {
-      // Use special period hours if restaurant is open during special period
-      effectiveHours = specialHours;
-    } else if (openingHours && Array.isArray(openingHours)) {
-      // Use regular opening hours
-      const dayOfWeek = date.getDay();
-      const dayHours = openingHours.find((h: any) => h.dayOfWeek === dayOfWeek);
-      if (dayHours && dayHours.isOpen) {
-        effectiveHours = dayHours;
+
+      return false;
+    };
+
+    // Generate time slots based on opening hours or special period hours
+    const generateTimeSlotsForDate = (date: Date) => {
+      if (!date) return [];
+
+      // Check for special period hours first
+      const specialHours = getSpecialPeriodHours(date);
+      let effectiveHours = null;
+
+      if (specialHours) {
+        // Use special period hours if restaurant is open during special period
+        effectiveHours = specialHours;
+      } else if (openingHours && Array.isArray(openingHours)) {
+        // Use regular opening hours
+        const dayOfWeek = date.getDay();
+        const dayHours = openingHours.find(
+          (h: any) => h.dayOfWeek === dayOfWeek,
+        );
+        if (dayHours && dayHours.isOpen) {
+          effectiveHours = dayHours;
+        }
       }
-    }
-
-    if (!effectiveHours || !effectiveHours.isOpen) return [];
-
-    // Validate hours format
-    if (!effectiveHours.openTime || !effectiveHours.closeTime || 
-        !effectiveHours.openTime.includes(':') || !effectiveHours.closeTime.includes(':')) return [];
-
-    const openTimeParts = effectiveHours.openTime.split(':');
-    const closeTimeParts = effectiveHours.closeTime.split(':');
-
-    if (openTimeParts.length !== 2 || closeTimeParts.length !== 2) return [];
-
-    const [openHour, openMin] = openTimeParts.map(Number);
-    const [closeHour, closeMin] = closeTimeParts.map(Number);
-
-    if (isNaN(openHour) || isNaN(openMin) || isNaN(closeHour) || isNaN(closeMin)) return [];
-
-    const slots = [];
->>>>>>> 076fdb1a
-
-    // Start from opening time
-    let currentHour = openHour;
-    let currentMin = openMin;
-
-    // Generate 15-minute intervals until closing time
-    while (true) {
-      const slotTime = currentHour * 60 + currentMin;
-      const closeTime = closeHour * 60 + closeMin;
-
-      // Stop if we've reached or passed closing time
-      if (slotTime >= closeTime) break;
-
-      const timeString = `${currentHour.toString().padStart(2, '0')}:${currentMin.toString().padStart(2, '0')}`;
-      slots.push(timeString);
-
-      // Add 15 minutes
-      currentMin += 15;
-      if (currentMin >= 60) {
-        currentMin = 0;
-        currentHour++;
+
+      if (!effectiveHours || !effectiveHours.isOpen) return [];
+
+      // Validate hours format
+      if (
+        !effectiveHours.openTime ||
+        !effectiveHours.closeTime ||
+        !effectiveHours.openTime.includes(":") ||
+        !effectiveHours.closeTime.includes(":")
+      )
+        return [];
+
+      const openTimeParts = effectiveHours.openTime.split(":");
+      const closeTimeParts = effectiveHours.closeTime.split(":");
+
+      if (openTimeParts.length !== 2 || closeTimeParts.length !== 2) return [];
+
+      const [openHour, openMin] = openTimeParts.map(Number);
+      const [closeHour, closeMin] = closeTimeParts.map(Number);
+
+      if (
+        isNaN(openHour) ||
+        isNaN(openMin) ||
+        isNaN(closeHour) ||
+        isNaN(closeMin)
+      )
+        return [];
+
+      const slots = [];
+
+      // Start from opening time
+      let currentHour = openHour;
+      let currentMin = openMin;
+
+      // Generate 15-minute intervals until closing time
+      while (true) {
+        const slotTime = currentHour * 60 + currentMin;
+        const closeTime = closeHour * 60 + closeMin;
+
+        // Stop if we've reached or passed closing time
+        if (slotTime >= closeTime) break;
+
+        const timeString = `${currentHour.toString().padStart(2, "0")}:${currentMin.toString().padStart(2, "0")}`;
+        slots.push(timeString);
+
+        // Add 15 minutes
+        currentMin += 15;
+        if (currentMin >= 60) {
+          currentMin = 0;
+          currentHour++;
+        }
       }
-    }
-
-    return slots;
-  };
-
-  // Check if a date is available based on priority hierarchy
-  const isDateAvailable = (date: Date) => {
-<<<<<<< HEAD
-    const dayOfWeek = date.getDay(); // 0 = Sunday, 1 = Monday, etc.
-
-=======
->>>>>>> 076fdb1a
-    // Check if date is in the past
-    const today = startOfDay(new Date());
-    if (date < today) return false;
-
-<<<<<<< HEAD
-    // Check special periods first (restaurant-specific closures)
-    if (specialPeriods && Array.isArray(specialPeriods)) {
-      const dateStr = format(date, 'yyyy-MM-dd');
-      const hasSpecialPeriod = specialPeriods.some((period: any) => {
-        const start = new Date(period.startDate);
-        const end = new Date(period.endDate);
-        const checkDate = new Date(dateStr);
-        return checkDate >= start && checkDate <= end && !period.isOpen;
-      });
-      if (hasSpecialPeriod) return false;
-=======
-    // Priority 1: Check for special periods first (highest priority)
-    const specialHours = getSpecialPeriodHours(date);
-    if (specialHours) {
-      // Special period found - use its configuration
-      if (!specialHours.isOpen) {
-        // Restaurant is closed during this special period
-        return false;
-      }
-      // Restaurant is open with custom hours during special period - date is available
-      return true;
->>>>>>> 076fdb1a
-    }
-
-    // Priority 2: Check if date is blocked by special periods (closed periods)
-    if (isDateBlockedBySpecialPeriods(date)) {
-      return false;
-    }
-
-    // Priority 3: Check opening hours configuration (base rule)
-    if (isDateDisabledInOpeningHours(date)) {
-      return false;
-    }
-
-    // Priority 4: Check cut-off times for today only
-    const isToday = format(date, 'yyyy-MM-dd') === format(new Date(), 'yyyy-MM-dd');
-    if (isToday && cutOffTimes && Array.isArray(cutOffTimes)) {
-      const dayOfWeek = date.getDay();
-      const cutOff = cutOffTimes.find((c: any) => c.dayOfWeek === dayOfWeek);
-
-      if (cutOff && cutOff.cutOffTime) {
-        // Check if there would be any available slots today considering cut-off
-        const sampleSlot = "20:00";
-        if (isWithinCutOffTime(sampleSlot, date)) {
-          // If even evening slots are blocked by cut-off, the whole day is blocked
+
+      return slots;
+    };
+
+    // Check if a date is available based on priority hierarchy
+    const isDateAvailable = (date: Date) => {
+      // Check if date is in the past
+      const today = startOfDay(new Date());
+      if (date < today) return false;
+
+      // Priority 1: Check for special periods first (highest priority)
+      const specialHours = getSpecialPeriodHours(date);
+      if (specialHours) {
+        // Special period found - use its configuration
+        if (!specialHours.isOpen) {
+          // Restaurant is closed during this special period
           return false;
         }
+        // Restaurant is open with custom hours during special period - date is available
+        return true;
       }
-    }
-
-    return true;
-  };
-
-  // Get time slots for the selected date
-  const timeSlots = selectedDate ? generateTimeSlotsForDate(selectedDate) : [];
-
-  // Check if a time slot is valid based on priority hierarchy
-  const isTimeSlotValid = (timeSlot: string, date: Date) => {
-<<<<<<< HEAD
-    if (!date) return false;
-
-    const dayOfWeek = date.getDay();
-
-    // Check opening hours for the day
-    if (openingHours && Array.isArray(openingHours)) {
-      const dayHours = openingHours.find((h: any) => h.dayOfWeek === dayOfWeek);
-      if (!dayHours || !dayHours.isOpen) return false;
-
-      const [hours, minutes] = timeSlot.split(':').map(Number);
-      const slotTime = hours * 60 + minutes; // Convert to minutes
-
-      const [openHour, openMin] = dayHours.openTime.split(':').map(Number);
-      const [closeHour, closeMin] = dayHours.closeTime.split(':').map(Number);
-      const openTime = openHour * 60 + openMin;
-      const closeTime = closeHour * 60 + closeMin;
-
-      if (slotTime < openTime || slotTime > closeTime) return false;
-    }
-
-    // Check cut-off times
-    if (cutOffTimes && Array.isArray(cutOffTimes)) {
-      const now = new Date();
-      const isToday = format(date, 'yyyy-MM-dd') === format(now, 'yyyy-MM-dd');
-
-      if (isToday) {
-        const cutOff = cutOffTimes.find((c: any) => c.dayOfWeek === dayOfWeek);
-        if (cutOff) {
-          const [cutHour, cutMin] = cutOff.cutOffTime.split(':').map(Number);
-          const cutOffMinutes = cutHour * 60 + cutMin;
-          const currentMinutes = now.getHours() * 60 + now.getMinutes();
-
-          const [slotHour, slotMin] = timeSlot.split(':').map(Number);
-          const slotMinutes = slotHour * 60 + slotMin;
-
-          // If current time + cut-off buffer > slot time, slot is not available
-          if (currentMinutes + cutOffMinutes > slotMinutes) return false;
-=======
-    if (!date || !timeSlot) return false;
-
-    const dayOfWeek = date.getDay();
-
-    // Priority 1: Check for special periods first (highest priority)
-    const specialHours = getSpecialPeriodHours(date);
-    let effectiveHours = null;
-
-    if (specialHours) {
-      // Special period found - use its configuration
-      if (!specialHours.isOpen) {
-        // Restaurant is closed during this special period
-        return false;
-      }
-      effectiveHours = specialHours;
-    } else {
+
       // Priority 2: Check if date is blocked by special periods (closed periods)
       if (isDateBlockedBySpecialPeriods(date)) {
         return false;
       }
 
-      // Priority 3: Use regular opening hours (base rule)
-      if (openingHours && Array.isArray(openingHours)) {
-        const dayHours = openingHours.find((h: any) => h.dayOfWeek === dayOfWeek);
-        if (dayHours && dayHours.isOpen) {
-          effectiveHours = dayHours;
->>>>>>> 076fdb1a
+      // Priority 3: Check opening hours configuration (base rule)
+      if (isDateDisabledInOpeningHours(date)) {
+        return false;
+      }
+
+      // Priority 4: Check cut-off times for today only
+      const isToday =
+        format(date, "yyyy-MM-dd") === format(new Date(), "yyyy-MM-dd");
+      if (isToday && cutOffTimes && Array.isArray(cutOffTimes)) {
+        const dayOfWeek = date.getDay();
+        const cutOff = cutOffTimes.find((c: any) => c.dayOfWeek === dayOfWeek);
+
+        if (cutOff && cutOff.cutOffTime) {
+          // Check if there would be any available slots today considering cut-off
+          const sampleSlot = "20:00";
+          if (isWithinCutOffTime(sampleSlot, date)) {
+            // If even evening slots are blocked by cut-off, the whole day is blocked
+            return false;
+          }
         }
       }
 
-      // If no opening hours found or day is closed
-      if (!effectiveHours || !effectiveHours.isOpen) {
+      return true;
+    };
+
+    // Get time slots for the selected date
+    const timeSlots = selectedDate
+      ? generateTimeSlotsForDate(selectedDate)
+      : [];
+
+    // Check if a time slot is valid based on priority hierarchy
+    const isTimeSlotValid = (timeSlot: string, date: Date) => {
+      if (!date || !timeSlot) return false;
+
+      const dayOfWeek = date.getDay();
+
+      // Priority 1: Check for special periods first (highest priority)
+      const specialHours = getSpecialPeriodHours(date);
+      let effectiveHours = null;
+
+      if (specialHours) {
+        // Special period found - use its configuration
+        if (!specialHours.isOpen) {
+          // Restaurant is closed during this special period
+          return false;
+        }
+        effectiveHours = specialHours;
+      } else {
+        // Priority 2: Check if date is blocked by special periods (closed periods)
+        if (isDateBlockedBySpecialPeriods(date)) {
+          return false;
+        }
+
+        // Priority 3: Use regular opening hours (base rule)
+        if (openingHours && Array.isArray(openingHours)) {
+          const dayHours = openingHours.find(
+            (h: any) => h.dayOfWeek === dayOfWeek,
+          );
+          if (dayHours && dayHours.isOpen) {
+            effectiveHours = dayHours;
+          }
+        }
+
+        // If no opening hours found or day is closed
+        if (!effectiveHours || !effectiveHours.isOpen) {
+          return false;
+        }
+      }
+
+      // Priority 4: Check cut-off time restrictions (lowest priority)
+      if (isWithinCutOffTime(timeSlot, date)) {
         return false;
       }
+
+      // Validate timeSlot format
+      if (!timeSlot.includes(":")) return false;
+
+      const timeSlotParts = timeSlot.split(":");
+      if (timeSlotParts.length !== 2) return false;
+
+      const [hours, minutes] = timeSlotParts.map(Number);
+      if (isNaN(hours) || isNaN(minutes)) return false;
+
+      const slotTime = hours * 60 + minutes; // Convert to minutes
+
+      // Validate effective hours format
+      if (
+        !effectiveHours.openTime ||
+        !effectiveHours.closeTime ||
+        !effectiveHours.openTime.includes(":") ||
+        !effectiveHours.closeTime.includes(":")
+      )
+        return false;
+
+      const openTimeParts = effectiveHours.openTime.split(":");
+      const closeTimeParts = effectiveHours.closeTime.split(":");
+
+      if (openTimeParts.length !== 2 || closeTimeParts.length !== 2)
+        return false;
+
+      const [openHour, openMin] = openTimeParts.map(Number);
+      const [closeHour, closeMin] = closeTimeParts.map(Number);
+
+      if (
+        isNaN(openHour) ||
+        isNaN(openMin) ||
+        isNaN(closeHour) ||
+        isNaN(closeMin)
+      )
+        return false;
+
+      const openTime = openHour * 60 + openMin;
+      const closeTime = closeHour * 60 + closeMin;
+
+      if (slotTime < openTime || slotTime > closeTime) return false;
+
+      return true;
+    };
+
+    // Generate personalized welcome message based on time of day
+    const getWelcomeMessage = () => {
+      const currentHour = new Date().getHours();
+      const restaurantName = (restaurant as any)?.name || "Our Restaurant";
+
+      if (currentHour >= 5 && currentHour < 12) {
+        return {
+          greeting: "Good Morning!",
+          message: `Start your day with a delicious breakfast at ${restaurantName}`,
+          icon: "🌅",
+          mealType: "breakfast",
+          suggestion:
+            "Perfect time for fresh pastries, coffee, and morning specialties",
+        };
+      } else if (currentHour >= 12 && currentHour < 17) {
+        return {
+          greeting: "Good Afternoon!",
+          message: `Perfect time for lunch at ${restaurantName}`,
+          icon: "☀️",
+          mealType: "lunch",
+          suggestion:
+            "Enjoy our midday menu with light dishes and refreshing beverages",
+        };
+      } else if (currentHour >= 17 && currentHour < 21) {
+        return {
+          greeting: "Good Evening!",
+          message: `Join us for an exceptional dinner at ${restaurantName}`,
+          icon: "🌆",
+          mealType: "dinner",
+          suggestion:
+            "Indulge in our signature dishes and fine dining experience",
+        };
+      } else {
+        return {
+          greeting: "Welcome!",
+          message: `Experience late-night dining at ${restaurantName}`,
+          icon: "🌙",
+          mealType: "late-night",
+          suggestion:
+            "Discover our special late-night menu and cozy atmosphere",
+        };
+      }
+    };
+
+    const welcomeMessage = getWelcomeMessage();
+
+    // Get recommended time slots based on current time and available slots
+    const getRecommendedTimeSlots = (availableSlots: string[]) => {
+      if (!availableSlots.length) return [];
+
+      const currentHour = new Date().getHours();
+      let preferredTimes: string[] = [];
+
+      if (currentHour >= 5 && currentHour < 12) {
+        // Morning - recommend breakfast times
+        preferredTimes = ["08:00", "09:00", "10:00", "11:00"];
+      } else if (currentHour >= 12 && currentHour < 17) {
+        // Afternoon - recommend lunch times
+        preferredTimes = ["12:00", "12:30", "13:00", "13:30", "14:00"];
+      } else if (currentHour >= 17 && currentHour < 21) {
+        // Evening - recommend dinner times
+        preferredTimes = ["18:00", "18:30", "19:00", "19:30", "20:00", "20:30"];
+      } else {
+        // Late night - recommend available evening slots
+        preferredTimes = ["21:00", "21:30", "22:00"];
+      }
+
+      // Return only preferred times that are actually available
+      return preferredTimes.filter((time) => availableSlots.includes(time));
+    };
+
+    const recommendedSlots = getRecommendedTimeSlots(timeSlots);
+
+    if (bookingId) {
+      return (
+        <div className="min-h-screen bg-gradient-to-br from-slate-900 via-blue-900 to-indigo-900 flex items-center justify-center p-4">
+          <Card className="w-full max-w-md mx-auto bg-white/95 backdrop-blur-sm shadow-2xl">
+            <CardContent className="p-8 text-center">
+              <div className="w-20 h-20 bg-green-100 rounded-full flex items-center justify-center mx-auto mb-6">
+                <Check className="w-10 h-10 text-green-600" />
+              </div>
+              <h1 className="text-2xl font-bold text-gray-900 mb-4">
+                Booking Confirmed!
+              </h1>
+              <p className="text-gray-600 mb-6">
+                Your reservation at {(restaurant as any)?.name} has been
+                successfully created.
+              </p>
+              <div className="bg-gray-50 p-4 rounded-lg text-left space-y-2">
+                <p>
+                  <strong>Booking ID:</strong> #{bookingId}
+                </p>
+                <p>
+                  <strong>Date:</strong>{" "}
+                  {selectedDate && format(selectedDate, "MMMM d, yyyy")}
+                </p>
+                <p>
+                  <strong>Time:</strong> {selectedTime}
+                </p>
+                <p>
+                  <strong>Guests:</strong> {guestCount}
+                </p>
+                <p>
+                  <strong>Name:</strong> {customerData.name}
+                </p>
+              </div>
+              <p className="text-sm text-gray-500 mt-4">
+                A confirmation email has been sent to {customerData.email}
+              </p>
+            </CardContent>
+          </Card>
+        </div>
+      );
     }
 
-    // Priority 4: Check cut-off time restrictions (lowest priority)
-    if (isWithinCutOffTime(timeSlot, date)) {
-      return false;
-    }
-
-    // Validate timeSlot format
-    if (!timeSlot.includes(':')) return false;
-
-    const timeSlotParts = timeSlot.split(':');
-    if (timeSlotParts.length !== 2) return false;
-
-    const [hours, minutes] = timeSlotParts.map(Number);
-    if (isNaN(hours) || isNaN(minutes)) return false;
-
-    const slotTime = hours * 60 + minutes; // Convert to minutes
-
-    // Validate effective hours format
-    if (!effectiveHours.openTime || !effectiveHours.closeTime || 
-        !effectiveHours.openTime.includes(':') || !effectiveHours.closeTime.includes(':')) return false;
-
-    const openTimeParts = effectiveHours.openTime.split(':');
-    const closeTimeParts = effectiveHours.closeTime.split(':');
-
-    if (openTimeParts.length !== 2 || closeTimeParts.length !== 2) return false;
-
-    const [openHour, openMin] = openTimeParts.map(Number);
-    const [closeHour, closeMin] = closeTimeParts.map(Number);
-
-    if (isNaN(openHour) || isNaN(openMin) || isNaN(closeHour) || isNaN(closeMin)) return false;
-
-    const openTime = openHour * 60 + openMin;
-    const closeTime = closeHour * 60 + closeMin;
-
-    if (slotTime < openTime || slotTime > closeTime) return false;
-
-    return true;
-  };
-
-  // Generate personalized welcome message based on time of day
-  const getWelcomeMessage = () => {
-    const currentHour = new Date().getHours();
-    const restaurantName = (restaurant as any)?.name || "Our Restaurant";
-
-    if (currentHour >= 5 && currentHour < 12) {
-      return {
-        greeting: "Good Morning!",
-        message: `Start your day with a delicious breakfast at ${restaurantName}`,
-        icon: "🌅",
-        mealType: "breakfast",
-        suggestion: "Perfect time for fresh pastries, coffee, and morning specialties"
-      };
-    } else if (currentHour >= 12 && currentHour < 17) {
-      return {
-        greeting: "Good Afternoon!",
-        message: `Perfect time for lunch at ${restaurantName}`,
-        icon: "☀️",
-        mealType: "lunch", 
-        suggestion: "Enjoy our midday menu with light dishes and refreshing beverages"
-      };
-    } else if (currentHour >= 17 && currentHour < 21) {
-      return {
-        greeting: "Good Evening!",
-        message: `Join us for an exceptional dinner at ${restaurantName}`,
-        icon: "🌆",
-        mealType: "dinner",
-        suggestion: "Indulge in our signature dishes and fine dining experience"
-      };
-    } else {
-      return {
-        greeting: "Welcome!",
-        message: `Experience late-night dining at ${restaurantName}`,
-        icon: "🌙",
-        mealType: "late-night",
-        suggestion: "Discover our special late-night menu and cozy atmosphere"
-      };
-    }
-  };
-
-  const welcomeMessage = getWelcomeMessage();
-
-  // Get recommended time slots based on current time and available slots
-  const getRecommendedTimeSlots = (availableSlots: string[]) => {
-    if (!availableSlots.length) return [];
-
-    const currentHour = new Date().getHours();
-    let preferredTimes: string[] = [];
-
-    if (currentHour >= 5 && currentHour < 12) {
-      // Morning - recommend breakfast times
-      preferredTimes = ['08:00', '09:00', '10:00', '11:00'];
-    } else if (currentHour >= 12 && currentHour < 17) {
-      // Afternoon - recommend lunch times
-      preferredTimes = ['12:00', '12:30', '13:00', '13:30', '14:00'];
-    } else if (currentHour >= 17 && currentHour < 21) {
-      // Evening - recommend dinner times
-      preferredTimes = ['18:00', '18:30', '19:00', '19:30', '20:00', '20:30'];
-    } else {
-      // Late night - recommend available evening slots
-      preferredTimes = ['21:00', '21:30', '22:00'];
-    }
-
-    // Return only preferred times that are actually available
-    return preferredTimes.filter(time => availableSlots.includes(time));
-  };
-
-  const recommendedSlots = getRecommendedTimeSlots(timeSlots);
-
-  if (bookingId) {
     return (
-      <div className="min-h-screen bg-gradient-to-br from-slate-900 via-blue-900 to-indigo-900 flex items-center justify-center p-4">
-        <Card className="w-full max-w-md mx-auto bg-white/95 backdrop-blur-sm shadow-2xl">
-          <CardContent className="p-8 text-center">
-            <div className="w-20 h-20 bg-green-100 rounded-full flex items-center justify-center mx-auto mb-6">
-              <Check className="w-10 h-10 text-green-600" />
+      <div className="min-h-screen from-slate-900 via-blue-900 to-indigo-900 bg-[#431b6d]">
+        {/* Header with Personalized Welcome */}
+        <div className="text-center py-6 md:py-8 px-4 bg-[#431b6d]">
+          <div className="mb-4 animate-fade-in">
+            <span className="text-4xl md:text-6xl mb-2 block animate-bounce">
+              {welcomeMessage.icon}
+            </span>
+            <h1 className="text-xl md:text-2xl lg:text-3xl font-bold text-blue-300 mb-2">
+              {welcomeMessage.greeting}
+            </h1>
+          </div>
+          <h2 className="text-2xl md:text-4xl lg:text-5xl font-bold text-white mb-2 md:mb-4">
+            Reserve Your Table
+          </h2>
+          <p className="text-sm md:text-lg lg:text-xl text-blue-100 max-w-3xl mx-auto mb-3">
+            {welcomeMessage.message}
+          </p>
+          <p className="text-xs md:text-sm text-blue-200/80 max-w-2xl mx-auto italic">
+            {welcomeMessage.suggestion}
+          </p>
+        </div>
+        {/* Progress Steps */}
+        <div className="px-4 md:mb-8 bg-[#431b6d] mt-[0px] mb-[0px]">
+          <div className="max-w-2xl mx-auto">
+            <div className="flex justify-between items-center">
+              {steps.map((step, index) => {
+                const Icon = step.icon;
+                const isActive = index === currentStep;
+                const isCompleted = index < currentStep;
+
+                return (
+                  <div
+                    key={index}
+                    className="flex flex-col items-center flex-1"
+                  >
+                    <div
+                      className={
+                        isActive
+                          ? "w-10 h-10 md:w-12 md:h-12 rounded-full flex items-center justify-center mb-2 bg-blue-500 text-white"
+                          : isCompleted
+                            ? "w-10 h-10 md:w-12 md:h-12 rounded-full flex items-center justify-center mb-2 bg-green-500 text-white"
+                            : "w-10 h-10 md:w-12 md:h-12 rounded-full flex items-center justify-center mb-2 bg-white/20 text-white/60"
+                      }
+                    >
+                      {isCompleted ? (
+                        <Check className="w-5 h-5 md:w-6 md:h-6" />
+                      ) : (
+                        <Icon className="w-5 h-5 md:w-6 md:h-6" />
+                      )}
+                    </div>
+                    <span
+                      className={`text-xs md:text-sm font-medium ${isActive || isCompleted ? "text-white" : "text-white/60"}`}
+                    >
+                      {step.title}
+                    </span>
+                    {index < steps.length - 1 && (
+                      <div
+                        className={`hidden md:block absolute h-0.5 w-16 lg:w-24 mt-6 ml-16 lg:ml-24 ${isCompleted ? "bg-green-500" : "bg-white/20"}`}
+                      />
+                    )}
+                  </div>
+                );
+              })}
             </div>
-            <h1 className="text-2xl font-bold text-gray-900 mb-4">Booking Confirmed!</h1>
-            <p className="text-gray-600 mb-6">
-              Your reservation at {(restaurant as any)?.name} has been successfully created.
-            </p>
-            <div className="bg-gray-50 p-4 rounded-lg text-left space-y-2">
-              <p><strong>Booking ID:</strong> #{bookingId}</p>
-              <p><strong>Date:</strong> {selectedDate && format(selectedDate, 'MMMM d, yyyy')}</p>
-              <p><strong>Time:</strong> {selectedTime}</p>
-              <p><strong>Guests:</strong> {guestCount}</p>
-              <p><strong>Name:</strong> {customerData.name}</p>
-            </div>
-            <p className="text-sm text-gray-500 mt-4">
-              A confirmation email has been sent to {customerData.email}
-            </p>
-          </CardContent>
-        </Card>
-      </div>
-    );
-  }
-
-  return (
-    <div className="min-h-screen from-slate-900 via-blue-900 to-indigo-900 bg-[#431b6d]">
-      {/* Header with Personalized Welcome */}
-      <div className="text-center py-6 md:py-8 px-4 bg-[#431b6d]">
-        <div className="mb-4 animate-fade-in">
-          <span className="text-4xl md:text-6xl mb-2 block animate-bounce">{welcomeMessage.icon}</span>
-          <h1 className="text-xl md:text-2xl lg:text-3xl font-bold text-blue-300 mb-2">
-            {welcomeMessage.greeting}
-          </h1>
-        </div>
-        <h2 className="text-2xl md:text-4xl lg:text-5xl font-bold text-white mb-2 md:mb-4">
-          Reserve Your Table
-        </h2>
-        <p className="text-sm md:text-lg lg:text-xl text-blue-100 max-w-3xl mx-auto mb-3">
-          {welcomeMessage.message}
-        </p>
-        <p className="text-xs md:text-sm text-blue-200/80 max-w-2xl mx-auto italic">
-          {welcomeMessage.suggestion}
-        </p>
-      </div>
-      {/* Progress Steps */}
-      <div className="px-4 md:mb-8 bg-[#431b6d] mt-[0px] mb-[0px]">
-        <div className="max-w-2xl mx-auto">
-          <div className="flex justify-between items-center">
-            {steps.map((step, index) => {
-              const Icon = step.icon;
-              const isActive = index === currentStep;
-              const isCompleted = index < currentStep;
-
-              return (
-                <div key={index} className="flex flex-col items-center flex-1">
-                  <div className={
-                    isActive ? 'w-10 h-10 md:w-12 md:h-12 rounded-full flex items-center justify-center mb-2 bg-blue-500 text-white' : 
-                      isCompleted ? 'w-10 h-10 md:w-12 md:h-12 rounded-full flex items-center justify-center mb-2 bg-green-500 text-white' : 'w-10 h-10 md:w-12 md:h-12 rounded-full flex items-center justify-center mb-2 bg-white/20 text-white/60'
-                  }>
-                    {isCompleted ? <Check className="w-5 h-5 md:w-6 md:h-6" /> : <Icon className="w-5 h-5 md:w-6 md:h-6" />}
-                  </div>
-                  <span className={`text-xs md:text-sm font-medium ${isActive || isCompleted ? 'text-white' : 'text-white/60'}`}>
-                    {step.title}
-                  </span>
-                  {index < steps.length - 1 && (
-                    <div className={`hidden md:block absolute h-0.5 w-16 lg:w-24 mt-6 ml-16 lg:ml-24 ${isCompleted ? 'bg-green-500' : 'bg-white/20'}`} />
-                  )}
-                </div>
-              );
-            })}
           </div>
         </div>
-      </div>
-      {/* Main Content */}
-      <div className="flex-1 px-4 pb-6 bg-[#431b6d]">
-        {/* Seasonal Theme Display (only if themes exist) */}
-        {seasonalThemes.length > 0 && (
-          <div className="max-w-2xl mx-auto mb-6">
-            <ActiveSeasonalThemeDisplay
-              restaurantId={parseInt(restaurantId)}
-              tenantId={parseInt(tenantId)}
-              variant="compact"
-            />
-          </div>
-        )}
-
-        <Card className="max-w-2xl mx-auto bg-white/95 backdrop-blur-sm shadow-2xl">
-          <CardContent className="p-6 md:p-8">
-            {/* Step 0: Date Selection */}
-            {currentStep === 0 && (
-              <div className="space-y-6">
-                <h2 className="text-xl md:text-2xl font-bold text-gray-900 text-center">Select Date</h2>
-
-<<<<<<< HEAD
-                {/* Month Navigation Header */}
-                <div className="flex items-center justify-between mb-4">
-                  <Button
-                    variant="outline"
-                    size="sm"
-                    onClick={goToPreviousMonth}
-                    disabled={startOfMonth(currentMonth) <= startOfMonth(new Date())}
-                    className="flex items-center space-x-1"
-                  >
-                    <ChevronLeft className="w-4 h-4" />
-                  </Button>
-
-                  <h3 className="text-lg font-semibold text-gray-800">
-                    {format(currentMonth, 'MMMM yyyy')}
-                  </h3>
-
-                  <Button
-                    variant="outline"
-                    size="sm"
-                    onClick={goToNextMonth}
-                    className="flex items-center space-x-1"
-                  >
-                    <ChevronRight className="w-4 h-4" />
-                  </Button>
-                </div>
-=======
-                {/* Show loading skeleton while data is loading */}
-                {(restaurantLoading || openingHoursLoading || specialPeriodsLoading) ? (
-                  <CalendarSkeleton />
-                ) : (
-                  <>
-                    {/* Month Navigation Header */}
-                    <div className="flex items-center justify-between mb-4">
-                      <Button
-                        variant="outline"
-                        size="sm"
-                        onClick={goToPreviousMonth}
-                        disabled={startOfMonth(currentMonth) <= startOfMonth(new Date())}
-                        className="flex items-center space-x-1"
-                      >
-                        <ChevronLeft className="w-4 h-4" />
-                      </Button>
-
-                      <h3 className="text-lg font-semibold text-gray-800">
-                        {format(currentMonth, 'MMMM yyyy')}
-                      </h3>
-
-                      <Button
-                        variant="outline"
-                        size="sm"
-                        onClick={goToNextMonth}
-                        className="flex items-center space-x-1"
-                      >
-                        <ChevronRight className="w-4 h-4" />
-                      </Button>
-                    </div>
->>>>>>> 076fdb1a
-
-                {/* Day Headers */}
-                <div className="grid grid-cols-7 gap-1 mb-2">
-                  {dayNames.map((day) => (
-                    <div key={day} className="text-center text-xs font-medium text-gray-500 py-2">
-                      {day}
-                    </div>
-                  ))}
-                </div>
-
-                {/* Calendar Grid */}
-                <div className="grid grid-cols-7 gap-2">
-                  {/* Empty cells for proper day alignment - Monday first */}
-                  {(() => {
-                    const firstDayOfMonth = getDay(startOfMonth(currentMonth));
-                    // Convert to Monday-first: Sunday=0 -> 6, Monday=1 -> 0, Tuesday=2 -> 1, etc.
-                    const mondayFirstOffset = firstDayOfMonth === 0 ? 6 : firstDayOfMonth - 1;
-
-                    return Array.from({ length: mondayFirstOffset }).map((_, index) => (
-                      <div key={`empty-${index}`} className="h-12"></div>
-                    ));
-                  })()}
-
-                  {/* Date buttons */}
-                  {calendarDates.map((date, index) => {
-                    const isSelected = selectedDate && format(selectedDate, 'yyyy-MM-dd') === format(date, 'yyyy-MM-dd');
-                    const isToday = format(date, 'yyyy-MM-dd') === format(new Date(), 'yyyy-MM-dd');
-                    const isPastDate = date < startOfDay(new Date());
-                    const isAvailable = !isPastDate && isDateAvailable(date);
-
-
-
-                    return (
-                      <button
-                        key={index}
-                        onClick={() => isAvailable && setSelectedDate(date)}
-                        disabled={!isAvailable}
-                        className={
-                          isPastDate
-                            ? 'h-12 w-full rounded-lg border-2 transition-all duration-200 text-center flex flex-col items-center justify-center border-gray-200 bg-gray-100 text-gray-400 cursor-not-allowed'
-                            : !isAvailable
-                            ? 'h-12 w-full rounded-lg border-2 transition-all duration-200 text-center flex flex-col items-center justify-center border-red-300 bg-red-100 text-red-600 cursor-not-allowed'
-                            : isSelected
-                            ? 'h-12 w-full rounded-lg border-2 transition-all duration-200 text-center flex flex-col items-center justify-center border-blue-500 bg-blue-500 text-white shadow-lg'
-                            : isToday
-                            ? 'h-12 w-full rounded-lg border-2 transition-all duration-200 text-center flex flex-col items-center justify-center border-green-400 bg-green-100 text-green-700 font-semibold'
-                            : 'h-12 w-full rounded-lg border-2 transition-all duration-200 text-center flex flex-col items-center justify-center border-green-300 bg-green-50 text-green-700 hover:border-green-400 hover:bg-green-100'
-                        }
-                      >
-                        <span className="text-sm font-medium">{format(date, 'd')}</span>
-                        {isToday && isAvailable && <span className="text-xs">Today</span>}
-                        {isPastDate && <span className="text-xs">Past</span>}
-                        {!isAvailable && !isPastDate && <span className="text-xs">Closed</span>}
-                      </button>
-                    );
-                  })}
-                </div>
-
-                <div className="text-center text-sm text-gray-600 space-y-1">
-                  <p>Select your preferred date • Today is highlighted</p>
-                  <div className="text-xs flex justify-center items-center space-x-4">
-                    <span className="flex items-center space-x-1">
-                      <div className="w-3 h-3 bg-green-100 border border-green-300 rounded"></div>
-                      <span>Available</span>
-                    </span>
-                    <span className="flex items-center space-x-1">
-                      <div className="w-3 h-3 bg-red-100 border border-red-300 rounded"></div>
-                      <span>Closed</span>
-                    </span>
-                  </div>
-                </div>
-                  </>
-                )}
-              </div>
-            )}
-
-            {/* Step 1: Time Selection */}
-            {currentStep === 1 && (
-              <div className="space-y-6">
-                <div className="text-center">
-                  <h2 className="text-xl md:text-2xl font-bold text-gray-900 mb-2">Select Time</h2>
-<<<<<<< HEAD
-                  {timeSlots.length > 0 && (
-                    <p className="text-sm text-blue-600 font-medium">
-                      ⭐ Recommended for {welcomeMessage.mealType}
-                    </p>
-                  )}
-                </div>
-
-                {timeSlots.length === 0 ? (
-=======
+        {/* Main Content */}
+        <div className="flex-1 px-4 pb-6 bg-[#431b6d]">
+          {/* Seasonal Theme Display (only if themes exist) */}
+          {seasonalThemes.length > 0 && (
+            <div className="max-w-2xl mx-auto mb-6">
+              <ActiveSeasonalThemeDisplay
+                restaurantId={parseInt(restaurantId)}
+                tenantId={parseInt(tenantId)}
+                variant="compact"
+              />
+            </div>
+          )}
+
+          <Card className="max-w-2xl mx-auto bg-white/95 backdrop-blur-sm shadow-2xl">
+            <CardContent className="p-6 md:p-8">
+              {/* Step 0: Date Selection */}
+              {currentStep === 0 && (
+                <div className="space-y-6">
+                  <h2 className="text-xl md:text-2xl font-bold text-gray-900 text-center">
+                    Select Date
+                  </h2>
 
                   {/* Show loading skeleton while data is loading */}
-                  {(restaurantLoading || openingHoursLoading || specialPeriodsLoading) ? (
-                    <TimeSlotsSkeletonGrid />
+                  {restaurantLoading ||
+                  openingHoursLoading ||
+                  specialPeriodsLoading ? (
+                    <CalendarSkeleton />
                   ) : (
                     <>
-                      {timeSlots.length > 0 && (
-                        <p className="text-sm text-blue-600 font-medium">
-                          ⭐ Recommended for {welcomeMessage.mealType}
-                        </p>
-                      )}
-
-                      {timeSlots.length === 0 ? (
->>>>>>> 076fdb1a
-                  <div className="text-center py-8">
-                    <Clock className="w-12 h-12 text-gray-400 mx-auto mb-4" />
-                    <p className="text-gray-600 mb-2">No time slots available for this date</p>
-                    <p className="text-sm text-gray-500">Please select a different date</p>
-                  </div>
-                ) : (
-                  <div>
-                    <div className="grid grid-cols-3 md:grid-cols-4 gap-3">
-                      {timeSlots.map((time) => {
-                        const isRecommended = recommendedSlots.includes(time);
-                        const isValidByRules = selectedDate ? isTimeSlotValid(time, selectedDate) : false;
-                        const isAvailableBySystem = !(availableSlots as any) || (availableSlots as any).slots?.includes(time);
-                        const isAvailable = isValidByRules && isAvailableBySystem;
-                        const isSelected = selectedTime === time;
-
-<<<<<<< HEAD
-                        const [hour, minute] = time.split(':').map(Number);
-
-                        const time24 = `${hour.toString().padStart(2, '0')}:${minute.toString().padStart(2, '0')}`;
-                        const displayTime = formatTime(time24, { timeFormat: generalSettings?.timeFormat || '12h' });
-
-=======
->>>>>>> 076fdb1a
-                        return (
-                          <button
-                            key={time}
-                            onClick={() => isAvailable && setSelectedTime(time)}
-                            disabled={!isAvailable}
-                            className={
-                              !isAvailable
-                                ? 'relative p-3 rounded-lg border-2 transition-all duration-200 border-red-300 bg-red-100 text-red-600 cursor-not-allowed'
-                                : isSelected
-                                ? 'relative p-3 rounded-lg border-2 transition-all duration-200 border-blue-500 bg-blue-50 text-blue-700 shadow-lg'
-                                : isRecommended
-                                ? 'relative p-3 rounded-lg border-2 transition-all duration-200 border-amber-300 bg-amber-50 text-amber-700 hover:border-amber-400 hover:bg-amber-100'
-                                : 'relative p-3 rounded-lg border-2 transition-all duration-200 border-green-300 bg-green-50 text-green-700 hover:border-green-400 hover:bg-green-100'
-                            }
+                      {/* Month Navigation Header */}
+                      <div className="flex items-center justify-between mb-4">
+                        <Button
+                          variant="outline"
+                          size="sm"
+                          onClick={goToPreviousMonth}
+                          disabled={
+                            startOfMonth(currentMonth) <=
+                            startOfMonth(new Date())
+                          }
+                          className="flex items-center space-x-1"
+                        >
+                          <ChevronLeft className="w-4 h-4" />
+                        </Button>
+
+                        <h3 className="text-lg font-semibold text-gray-800">
+                          {format(currentMonth, "MMMM yyyy")}
+                        </h3>
+
+                        <Button
+                          variant="outline"
+                          size="sm"
+                          onClick={goToNextMonth}
+                          className="flex items-center space-x-1"
+                        >
+                          <ChevronRight className="w-4 h-4" />
+                        </Button>
+                      </div>
+
+                      {/* Day Headers */}
+                      <div className="grid grid-cols-7 gap-1 mb-2">
+                        {dayNames.map((day) => (
+                          <div
+                            key={day}
+                            className="text-center text-xs font-medium text-gray-500 py-2"
                           >
-                            {isRecommended && isAvailable && !isSelected && (
-                              <span className="absolute -top-1 -right-1 w-3 h-3 bg-amber-400 rounded-full"></span>
-                            )}
-                            {displayTime}
-                          </button>
-                        );
-                      })}
-                    </div>
-                    <div className="text-xs text-gray-500 text-center space-y-2">
-                      <p>Golden dots indicate recommended times for {welcomeMessage.mealType}</p>
-                      <div className="flex justify-center items-center space-x-4">
-                        <span className="flex items-center space-x-1">
-                          <div className="w-3 h-3 bg-green-100 border border-green-300 rounded"></div>
-                          <span>Available</span>
-                        </span>
-                        <span className="flex items-center space-x-1">
-                          <div className="w-3 h-3 bg-amber-100 border border-amber-300 rounded"></div>
-                          <span>Recommended</span>
-                        </span>
-                        <span className="flex items-center space-x-1">
-                          <div className="w-3 h-3 bg-red-100 border border-red-300 rounded"></div>
-                          <span>Unavailable</span>
-                        </span>
+                            {day}
+                          </div>
+                        ))}
                       </div>
-                    </div>
-                  </div>
-                )}
+
+                      {/* Calendar Grid */}
+                      <div className="grid grid-cols-7 gap-2">
+                        {/* Empty cells for proper day alignment - Monday first */}
+                        {(() => {
+                          const firstDayOfMonth = getDay(
+                            startOfMonth(currentMonth),
+                          );
+                          // Convert to Monday-first: Sunday=0 -> 6, Monday=1 -> 0, Tuesday=2 -> 1, etc.
+                          const mondayFirstOffset =
+                            firstDayOfMonth === 0 ? 6 : firstDayOfMonth - 1;
+
+                          return Array.from({ length: mondayFirstOffset }).map(
+                            (_, index) => (
+                              <div
+                                key={`empty-${index}`}
+                                className="h-12"
+                              ></div>
+                            ),
+                          );
+                        })()}
+
+                        {/* Date buttons */}
+                        {calendarDates.map((date, index) => {
+                          const isSelected =
+                            selectedDate &&
+                            format(selectedDate, "yyyy-MM-dd") ===
+                              format(date, "yyyy-MM-dd");
+                          const isToday =
+                            format(date, "yyyy-MM-dd") ===
+                            format(new Date(), "yyyy-MM-dd");
+                          const isPastDate = date < startOfDay(new Date());
+                          const isAvailable =
+                            !isPastDate && isDateAvailable(date);
+
+                          return (
+                            <button
+                              key={index}
+                              onClick={() =>
+                                isAvailable && setSelectedDate(date)
+                              }
+                              disabled={!isAvailable}
+                              className={
+                                isPastDate
+                                  ? "h-12 w-full rounded-lg border-2 transition-all duration-200 text-center flex flex-col items-center justify-center border-gray-200 bg-gray-100 text-gray-400 cursor-not-allowed"
+                                  : !isAvailable
+                                    ? "h-12 w-full rounded-lg border-2 transition-all duration-200 text-center flex flex-col items-center justify-center border-red-300 bg-red-100 text-red-600 cursor-not-allowed"
+                                    : isSelected
+                                      ? "h-12 w-full rounded-lg border-2 transition-all duration-200 text-center flex flex-col items-center justify-center border-blue-500 bg-blue-500 text-white shadow-lg"
+                                      : isToday
+                                        ? "h-12 w-full rounded-lg border-2 transition-all duration-200 text-center flex flex-col items-center justify-center border-green-400 bg-green-100 text-green-700 font-semibold"
+                                        : "h-12 w-full rounded-lg border-2 transition-all duration-200 text-center flex flex-col items-center justify-center border-green-300 bg-green-50 text-green-700 hover:border-green-400 hover:bg-green-100"
+                              }
+                            >
+                              <span className="text-sm font-medium">
+                                {format(date, "d")}
+                              </span>
+                              {isToday && isAvailable && (
+                                <span className="text-xs">Today</span>
+                              )}
+                              {isPastDate && (
+                                <span className="text-xs">Past</span>
+                              )}
+                              {!isAvailable && !isPastDate && (
+                                <span className="text-xs">Closed</span>
+                              )}
+                            </button>
+                          );
+                        })}
+                      </div>
+
+                      <div className="text-center text-sm text-gray-600 space-y-1">
+                        <p>Select your preferred date • Today is highlighted</p>
+                        <div className="text-xs flex justify-center items-center space-x-4">
+                          <span className="flex items-center space-x-1">
+                            <div className="w-3 h-3 bg-green-100 border border-green-300 rounded"></div>
+                            <span>Available</span>
+                          </span>
+                          <span className="flex items-center space-x-1">
+                            <div className="w-3 h-3 bg-red-100 border border-red-300 rounded"></div>
+                            <span>Closed</span>
+                          </span>
+                        </div>
+                      </div>
                     </>
                   )}
                 </div>
-              </div>
-            )}
-
-            {/* Step 2: Guest Count */}
-            {currentStep === 2 && (
-              <div className="space-y-6">
-                <div className="text-center">
-                  <h2 className="text-xl md:text-2xl font-bold text-gray-900 mb-2">Number of Guests</h2>
-                  <p className="text-sm text-blue-600 font-medium">
-                    Suggested for {welcomeMessage.mealType}: {getDefaultGuestCount()} guests
+              )}
+
+              {/* Step 1: Time Selection */}
+              {currentStep === 1 && (
+                <div className="space-y-6">
+                  <div className="text-center">
+                    <h2 className="text-xl md:text-2xl font-bold text-gray-900 mb-2">
+                      Select Time
+                    </h2>
+
+                    {/* Show loading skeleton while data is loading */}
+                    {restaurantLoading ||
+                    openingHoursLoading ||
+                    specialPeriodsLoading ? (
+                      <TimeSlotsSkeletonGrid />
+                    ) : (
+                      <>
+                        {timeSlots.length > 0 && (
+                          <p className="text-sm text-blue-600 font-medium">
+                            ⭐ Recommended for {welcomeMessage.mealType}
+                          </p>
+                        )}
+
+                        {timeSlots.length === 0 ? (
+                          <div className="text-center py-8">
+                            <Clock className="w-12 h-12 text-gray-400 mx-auto mb-4" />
+                            <p className="text-gray-600 mb-2">
+                              No time slots available for this date
+                            </p>
+                            <p className="text-sm text-gray-500">
+                              Please select a different date
+                            </p>
+                          </div>
+                        ) : (
+                          <div>
+                            <div className="grid grid-cols-3 md:grid-cols-4 gap-3">
+                              {timeSlots.map((time) => {
+                                const isRecommended =
+                                  recommendedSlots.includes(time);
+                                const isValidByRules = selectedDate
+                                  ? isTimeSlotValid(time, selectedDate)
+                                  : false;
+                                const isAvailableBySystem =
+                                  !(availableSlots as any) ||
+                                  (availableSlots as any).slots?.includes(time);
+                                const isAvailable =
+                                  isValidByRules && isAvailableBySystem;
+                                const isSelected = selectedTime === time;
+
+                                return (
+                                  <button
+                                    key={time}
+                                    onClick={() =>
+                                      isAvailable && setSelectedTime(time)
+                                    }
+                                    disabled={!isAvailable}
+                                    className={
+                                      !isAvailable
+                                        ? "relative p-3 rounded-lg border-2 transition-all duration-200 border-red-300 bg-red-100 text-red-600 cursor-not-allowed"
+                                        : isSelected
+                                          ? "relative p-3 rounded-lg border-2 transition-all duration-200 border-blue-500 bg-blue-50 text-blue-700 shadow-lg"
+                                          : isRecommended
+                                            ? "relative p-3 rounded-lg border-2 transition-all duration-200 border-amber-300 bg-amber-50 text-amber-700 hover:border-amber-400 hover:bg-amber-100"
+                                            : "relative p-3 rounded-lg border-2 transition-all duration-200 border-green-300 bg-green-50 text-green-700 hover:border-green-400 hover:bg-green-100"
+                                    }
+                                  >
+                                    {isRecommended &&
+                                      isAvailable &&
+                                      !isSelected && (
+                                        <span className="absolute -top-1 -right-1 w-3 h-3 bg-amber-400 rounded-full"></span>
+                                      )}
+                                    {time}
+                                  </button>
+                                );
+                              })}
+                            </div>
+                            <div className="text-xs text-gray-500 text-center space-y-2">
+                              <p>
+                                Golden dots indicate recommended times for{" "}
+                                {welcomeMessage.mealType}
+                              </p>
+                              <div className="flex justify-center items-center space-x-4">
+                                <span className="flex items-center space-x-1">
+                                  <div className="w-3 h-3 bg-green-100 border border-green-300 rounded"></div>
+                                  <span>Available</span>
+                                </span>
+                                <span className="flex items-center space-x-1">
+                                  <div className="w-3 h-3 bg-amber-100 border border-amber-300 rounded"></div>
+                                  <span>Recommended</span>
+                                </span>
+                                <span className="flex items-center space-x-1">
+                                  <div className="w-3 h-3 bg-red-100 border border-red-300 rounded"></div>
+                                  <span>Unavailable</span>
+                                </span>
+                              </div>
+                            </div>
+                          </div>
+                        )}
+                      </>
+                    )}
+                  </div>
+                </div>
+              )}
+
+              {/* Step 2: Guest Count */}
+              {currentStep === 2 && (
+                <div className="space-y-6">
+                  <div className="text-center">
+                    <h2 className="text-xl md:text-2xl font-bold text-gray-900 mb-2">
+                      Number of Guests
+                    </h2>
+                    <p className="text-sm text-blue-600 font-medium">
+                      Suggested for {welcomeMessage.mealType}:{" "}
+                      {getDefaultGuestCount()} guests
+                    </p>
+                  </div>
+
+                  {/* Direct Input Option */}
+                  <div className="flex items-center justify-center space-x-4 mb-6">
+                    <Label
+                      htmlFor="guestInput"
+                      className="text-sm font-medium text-gray-700"
+                    >
+                      Enter guests:
+                    </Label>
+                    <Input
+                      id="guestInput"
+                      type="number"
+                      min="1"
+                      max="20"
+                      value={guestCount}
+                      onChange={(e) => {
+                        const value = parseInt(e.target.value) || 1;
+                        setGuestCount(Math.max(1, Math.min(20, value)));
+                      }}
+                      className="w-20 text-center text-lg font-bold"
+                    />
+                    <span className="text-sm text-gray-500">guests</span>
+                  </div>
+
+                  {/* Slider Controls */}
+                  <div className="flex items-center justify-center space-x-6">
+                    <Button
+                      variant="outline"
+                      size="lg"
+                      onClick={() => setGuestCount(Math.max(1, guestCount - 1))}
+                      className="w-12 h-12 rounded-full"
+                    >
+                      -
+                    </Button>
+                    <div className="text-4xl font-bold text-gray-900 w-16 text-center">
+                      {guestCount}
+                    </div>
+                    <Button
+                      variant="outline"
+                      size="lg"
+                      onClick={() =>
+                        setGuestCount(Math.min(20, guestCount + 1))
+                      }
+                      className="w-12 h-12 rounded-full"
+                    >
+                      +
+                    </Button>
+                  </div>
+
+                  {/* Quick Select Buttons */}
+                  <div className="flex justify-center space-x-2 flex-wrap">
+                    {[1, 2, 3, 4, 5, 6].map((count) => (
+                      <button
+                        key={count}
+                        onClick={() => setGuestCount(count)}
+                        className={
+                          guestCount === count
+                            ? "px-3 py-1 rounded-full text-sm transition-all duration-200 bg-blue-500 text-white"
+                            : count === getDefaultGuestCount()
+                              ? "px-3 py-1 rounded-full text-sm transition-all duration-200 bg-amber-100 text-amber-700 border border-amber-300"
+                              : "px-3 py-1 rounded-full text-sm transition-all duration-200 bg-gray-100 text-gray-600 hover:bg-gray-200"
+                        }
+                      >
+                        {count}
+                      </button>
+                    ))}
+                  </div>
+                  <p className="text-center text-gray-600 text-sm">
+                    Type directly, use +/- buttons, or quick select (1-20
+                    guests)
                   </p>
                 </div>
-
-                {/* Direct Input Option */}
-                <div className="flex items-center justify-center space-x-4 mb-6">
-                  <Label htmlFor="guestInput" className="text-sm font-medium text-gray-700">
-                    Enter guests:
-                  </Label>
-                  <Input
-                    id="guestInput"
-                    type="number"
-                    min="1"
-                    max="20"
-                    value={guestCount}
-                    onChange={(e) => {
-                      const value = parseInt(e.target.value) || 1;
-                      setGuestCount(Math.max(1, Math.min(20, value)));
-                    }}
-                    className="w-20 text-center text-lg font-bold"
+              )}
+
+              {/* Step 3: Seasonal Theme Selection (only if themes exist) */}
+              {currentStep === 3 && seasonalThemes.length > 0 && (
+                <div className="space-y-6">
+                  <div className="text-center">
+                    <h2 className="text-xl md:text-2xl font-bold text-gray-900 mb-2">
+                      Choose Your Dining Experience
+                    </h2>
+                    <p className="text-sm text-gray-600">
+                      Enhance your visit with a seasonal theme that matches your
+                      mood (optional)
+                    </p>
+                  </div>
+
+                  <SeasonalThemeSelector
+                    restaurantId={parseInt(restaurantId)}
+                    tenantId={parseInt(tenantId)}
+                    selectedTheme={selectedSeasonalTheme}
+                    onThemeSelect={setSelectedSeasonalTheme}
+                    variant="inline"
                   />
-                  <span className="text-sm text-gray-500">guests</span>
                 </div>
-
-                {/* Slider Controls */}
-                <div className="flex items-center justify-center space-x-6">
-                  <Button
-                    variant="outline"
-                    size="lg"
-                    onClick={() => setGuestCount(Math.max(1, guestCount - 1))}
-                    className="w-12 h-12 rounded-full"
-                  >
-                    -
-                  </Button>
-                  <div className="text-4xl font-bold text-gray-900 w-16 text-center">
-                    {guestCount}
-                  </div>
-                  <Button
-                    variant="outline"
-                    size="lg"
-                    onClick={() => setGuestCount(Math.min(20, guestCount + 1))}
-                    className="w-12 h-12 rounded-full"
-                  >
-                    +
-                  </Button>
+              )}
+
+              {/* Customer Details Step (dynamic step number based on themes availability) */}
+              {((currentStep === 3 && seasonalThemes.length === 0) ||
+                (currentStep === 4 && seasonalThemes.length > 0)) && (
+                <div className="space-y-6">
+                  <h2 className="text-xl md:text-2xl font-bold text-gray-900 text-center">
+                    Your Details
+                  </h2>
+
+                  {/* Show loading skeleton while restaurant data loads */}
+                  {restaurantLoading ? (
+                    <BookingFormSkeleton />
+                  ) : (
+                    <div className="space-y-4">
+                      <div>
+                        <Label
+                          htmlFor="name"
+                          className="flex items-center mb-2"
+                        >
+                          <User className="w-4 h-4 mr-2" />
+                          Full Name
+                        </Label>
+                        <Input
+                          id="name"
+                          value={customerData.name}
+                          onChange={(e) =>
+                            setCustomerData({
+                              ...customerData,
+                              name: e.target.value,
+                            })
+                          }
+                          placeholder="Enter your full name"
+                          className="text-lg p-3"
+                        />
+                      </div>
+                      <div>
+                        <Label
+                          htmlFor="email"
+                          className="flex items-center mb-2"
+                        >
+                          <Mail className="w-4 h-4 mr-2" />
+                          Email Address
+                        </Label>
+                        <Input
+                          id="email"
+                          type="email"
+                          value={customerData.email}
+                          onChange={(e) =>
+                            setCustomerData({
+                              ...customerData,
+                              email: e.target.value,
+                            })
+                          }
+                          placeholder="Enter your email"
+                          className="text-lg p-3"
+                        />
+                      </div>
+                      <div>
+                        <Label
+                          htmlFor="phone"
+                          className="flex items-center mb-2"
+                        >
+                          <Phone className="w-4 h-4 mr-2" />
+                          Phone Number
+                        </Label>
+                        <Input
+                          id="phone"
+                          type="tel"
+                          value={customerData.phone}
+                          onChange={(e) =>
+                            setCustomerData({
+                              ...customerData,
+                              phone: e.target.value,
+                            })
+                          }
+                          placeholder="Enter your phone number"
+                          className="text-lg p-3"
+                        />
+                      </div>
+                    </div>
+                  )}
                 </div>
-
-                {/* Quick Select Buttons */}
-                <div className="flex justify-center space-x-2 flex-wrap">
-                  {[1, 2, 3, 4, 5, 6].map((count) => (
-                    <button
-                      key={count}
-                      onClick={() => setGuestCount(count)}
-                      className={
-                        guestCount === count 
-                          ? 'px-3 py-1 rounded-full text-sm transition-all duration-200 bg-blue-500 text-white' 
-                          : count === getDefaultGuestCount()
-                          ? 'px-3 py-1 rounded-full text-sm transition-all duration-200 bg-amber-100 text-amber-700 border border-amber-300'
-                          : 'px-3 py-1 rounded-full text-sm transition-all duration-200 bg-gray-100 text-gray-600 hover:bg-gray-200'
-                      }
-                    >
-                      {count}
-                    </button>
-                  ))}
-                </div>
-                <p className="text-center text-gray-600 text-sm">Type directly, use +/- buttons, or quick select (1-20 guests)</p>
+              )}
+
+              {/* Navigation Buttons */}
+              <div className="flex justify-between mt-8 pt-6 border-t">
+                <Button
+                  variant="outline"
+                  onClick={handlePrevious}
+                  disabled={currentStep === 0}
+                  className="flex items-center space-x-2"
+                >
+                  <ChevronLeft className="w-4 h-4" />
+                  <span>Previous</span>
+                </Button>
+
+                <Button
+                  onClick={handleNext}
+                  disabled={!isStepValid() || createBookingMutation.isPending}
+                  className="flex items-center space-x-2 bg-blue-600 hover:bg-blue-700"
+                >
+                  {createBookingMutation.isPending ? (
+                    <>
+                      <div className="animate-spin w-4 h-4 border-2 border-white border-t-transparent rounded-full" />
+                      <span>Creating...</span>
+                    </>
+                  ) : currentStep === steps.length - 1 ? (
+                    <>
+                      <span>Complete Booking</span>
+                      <Check className="w-4 h-4" />
+                    </>
+                  ) : (
+                    <>
+                      <span>Next</span>
+                      <ChevronRight className="w-4 h-4" />
+                    </>
+                  )}
+                </Button>
               </div>
+            </CardContent>
+          </Card>
+        </div>
+        {/* Restaurant Info Footer */}
+        <div className="text-center py-6 px-4 border-t border-white/10">
+          <p className="text-white/80 text-sm">
+            {(restaurant as any)?.address && (
+              <>📍 {(restaurant as any).address}</>
             )}
-
-            {/* Step 3: Seasonal Theme Selection (only if themes exist) */}
-            {currentStep === 3 && seasonalThemes.length > 0 && (
-              <div className="space-y-6">
-                <div className="text-center">
-                  <h2 className="text-xl md:text-2xl font-bold text-gray-900 mb-2">Choose Your Dining Experience</h2>
-                  <p className="text-sm text-gray-600">
-                    Enhance your visit with a seasonal theme that matches your mood (optional)
-                  </p>
-                </div>
-
-                <SeasonalThemeSelector
-                  restaurantId={parseInt(restaurantId)}
-                  tenantId={parseInt(tenantId)}
-                  selectedTheme={selectedSeasonalTheme}
-                  onThemeSelect={setSelectedSeasonalTheme}
-                  variant="inline"
-                />
-              </div>
+            {(restaurant as any)?.phone && (
+              <> • 📞 {(restaurant as any).phone}</>
             )}
-
-            {/* Customer Details Step (dynamic step number based on themes availability) */}
-            {((currentStep === 3 && seasonalThemes.length === 0) || (currentStep === 4 && seasonalThemes.length > 0)) && (
-              <div className="space-y-6">
-                <h2 className="text-xl md:text-2xl font-bold text-gray-900 text-center">Your Details</h2>
-
-                {/* Show loading skeleton while restaurant data loads */}
-                {restaurantLoading ? (
-                  <BookingFormSkeleton />
-                ) : (
-                  <div className="space-y-4">
-                  <div>
-                    <Label htmlFor="name" className="flex items-center mb-2">
-                      <User className="w-4 h-4 mr-2" />
-                      Full Name
-                    </Label>
-                    <Input
-                      id="name"
-                      value={customerData.name}
-                      onChange={(e) => setCustomerData({...customerData, name: e.target.value})}
-                      placeholder="Enter your full name"
-                      className="text-lg p-3"
-                    />
-                  </div>
-                  <div>
-                    <Label htmlFor="email" className="flex items-center mb-2">
-                      <Mail className="w-4 h-4 mr-2" />
-                      Email Address
-                    </Label>
-                    <Input
-                      id="email"
-                      type="email"
-                      value={customerData.email}
-                      onChange={(e) => setCustomerData({...customerData, email: e.target.value})}
-                      placeholder="Enter your email"
-                      className="text-lg p-3"
-                    />
-                  </div>
-                  <div>
-                    <Label htmlFor="phone" className="flex items-center mb-2">
-                      <Phone className="w-4 h-4 mr-2" />
-                      Phone Number
-                    </Label>
-                    <Input
-                      id="phone"
-                      type="tel"
-                      value={customerData.phone}
-                      onChange={(e) => setCustomerData({...customerData, phone: e.target.value})}
-                      placeholder="Enter your phone number"
-                      className="text-lg p-3"
-                    />
-                  </div>
-                </div>
-                )}
-              </div>
-            )}
-
-            {/* Navigation Buttons */}
-            <div className="flex justify-between mt-8 pt-6 border-t">
-              <Button
-                variant="outline"
-                onClick={handlePrevious}
-                disabled={currentStep === 0}
-                className="flex items-center space-x-2"
-              >
-                <ChevronLeft className="w-4 h-4" />
-                <span>Previous</span>
-              </Button>
-
-              <Button
-                onClick={handleNext}
-                disabled={!isStepValid() || createBookingMutation.isPending}
-                className="flex items-center space-x-2 bg-blue-600 hover:bg-blue-700"
-              >
-                {createBookingMutation.isPending ? (
-                  <>
-                    <div className="animate-spin w-4 h-4 border-2 border-white border-t-transparent rounded-full" />
-                    <span>Creating...</span>
-                  </>
-                ) : currentStep === steps.length - 1 ? (
-                  <>
-                    <span>Complete Booking</span>
-                    <Check className="w-4 h-4" />
-                  </>
-                ) : (
-                  <>
-                    <span>Next</span>
-                    <ChevronRight className="w-4 h-4" />
-                  </>
-                )}
-              </Button>
-            </div>
-          </CardContent>
-        </Card>
+          </p>
+        </div>
       </div>
-      {/* Restaurant Info Footer */}
-      <div className="text-center py-6 px-4 border-t border-white/10">
-        <p className="text-white/80 text-sm">
-          {(restaurant as any)?.address && (
-            <>📍 {(restaurant as any).address}</>
-          )}
-          {(restaurant as any)?.phone && (
-            <> • 📞 {(restaurant as any).phone}</>
-          )}
-        </p>
-      </div>
-    </div>
-  );
-}
+    );
+  };
 }