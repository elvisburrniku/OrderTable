import { Switch, Route } from "wouter";
import { QueryClientProvider } from "@tanstack/react-query";
import { queryClient } from "./lib/queryClient";
import { Toaster } from "@/components/ui/toaster";
import { AuthProvider } from "./lib/auth.tsx";
import { TenantProvider } from "./lib/tenant";
import { RouteGuard } from "./components/route-guard";
import { LayoutWrapper } from "./components/layout-wrapper";
import { SessionTimeoutHandler } from "./components/session-timeout-handler";
import { TutorialProviderWrapper } from "./components/onboarding/TutorialProviderWrapper";
import Home from "./pages/home";
import Login from "./pages/login";
import Register from "./pages/register";
import Dashboard from "./pages/dashboard";
import Bookings from "./pages/bookings";
import BookingDetail from "./pages/booking-detail";
import Tables from "./pages/tables";
import Customers from "./pages/customers";
import Statistics from "./pages/statistics";
import ActivityLog from "./pages/activity-log";
import WaitingList from "./pages/waiting-list";
import Subscription from "./pages/subscription";
import SmsMessages from "./pages/sms-messages";
import TenantSettings from "./pages/tenant-settings";
import NotFound from "@/pages/not-found";
import BookingManage from "@/pages/booking-manage";
import EmailNotifications from "./pages/email-notifications";
import SmsNotifications from "./pages/sms-notifications";
import FeedbackQuestions from "./pages/feedback-questions";
import Events from "./pages/events";
import PaymentSetups from "./pages/payment-setups";
import PaymentGateway from "./pages/payment-gateway";
import Products from "./pages/products";
import ProductGroups from "./pages/product-groups";
import FeedbackResponses from "./pages/feedback-responses";
import OpeningHours from "./pages/opening-hours";
import Integrations from "./pages/integrations";
import ActiveCampaignIntegration from "./pages/integrations/activecampaign";
import GoogleIntegration from "./pages/integrations/google";
import KlaviyoIntegration from "./pages/integrations/klaviyo";
import MailchimpIntegration from "./pages/integrations/mailchimp";
import MetaIntegration from "./pages/integrations/meta";
import MichelinIntegration from "./pages/integrations/michelin";
import WebhooksIntegration from "./pages/integrations/webhooks";
import TripAdvisorIntegration from "./pages/integrations/tripadvisor";
import SpecialPeriods from "./pages/special-periods";
import CutOffTime from "./pages/cut-off-time";
import PeriodicCriteria from "./pages/periodic-criteria";
import CustomFields from "./pages/custom-fields";
import SeatingConfigurations from "./pages/seating-configurations";
import CombinedTables from "./pages/combined-tables";
import Rooms from "./pages/rooms";
import BookingAgents from "./pages/booking-agents";
import TablePlan from "./pages/table-plan"; //Import the new TablePlan component
import RestaurantSettings from "./pages/restaurant-settings";
import { lazy } from "react";
import Profile from "./pages/profile";
import Settings from "./pages/settings";
import Billing from "./pages/billing";
import Help from "./pages/help";
import CustomerFeedback from "./pages/customer-feedback";
import TableFeedback from "./pages/table-feedback";
import FeedbackResponsesPopup from "./pages/feedback-responses-popup";
import Contact from "./pages/contact";
import MinimalGuest from "./pages/minimal-guest";
import SetupWizard from "./pages/setup-wizard";
import ChangeRequests from "./pages/change-requests";
import Calendar from "./pages/calendar";
import EnhancedCalendar from "./pages/enhanced-calendar";
import QrMenu from "./pages/qr-menu";
import FloorPlan from "./pages/floor-plan";
import { SetupGuard } from "./components/setup-guard";

function App() {
  return (
    <QueryClientProvider client={queryClient}>
      <AuthProvider>
        <TenantProvider>
<<<<<<< HEAD
          <TutorialProviderWrapper>
            <RouteGuard>
              <SessionTimeoutHandler />
            <Switch>
=======
          <RouteGuard>
            <LayoutWrapper>
              <SessionTimeoutHandler />
              <Switch>
>>>>>>> ff051129
            <Route path="/" component={Home} />
            <Route path="/login" component={Login} />
            <Route path="/register" component={Register} />
            <Route path="/setup" component={SetupWizard} />
            <SetupGuard>
              <Route path="/:tenantId/dashboard" component={Dashboard} />
              <Route path="/:tenantId/bookings" component={Bookings} />
              <Route path="/:tenantId/bookings/:id" component={BookingDetail} />
              <Route path="/:tenantId/change-requests" component={ChangeRequests} />
              <Route path="/:tenantId/calendar" component={EnhancedCalendar} />
              <Route path="/:tenantId/calendar-legacy" component={Calendar} />
              <Route path="/:tenantId/qr-menu" component={QrMenu} />
              <Route path="/:tenantId/floor-plan" component={FloorPlan} />
              <Route path="/:tenantId/tables" component={Tables} />
              <Route path="/:tenantId/customers" component={Customers} />
              <Route path="/:tenantId/integrations" component={Integrations} />
              <Route path="/:tenantId/integrations/activecampaign" component={ActiveCampaignIntegration} />
              <Route path="/:tenantId/integrations/google" component={GoogleIntegration} />
              <Route path="/:tenantId/integrations/klaviyo" component={KlaviyoIntegration} />
              <Route path="/:tenantId/integrations/mailchimp" component={MailchimpIntegration} />
              <Route path="/:tenantId/integrations/meta" component={MetaIntegration} />
              <Route path="/:tenantId/integrations/michelin" component={MichelinIntegration} />
              <Route path="/:tenantId/integrations/webhooks" component={WebhooksIntegration} />
              <Route path="/:tenantId/integrations/tripadvisor" component={TripAdvisorIntegration} />
              <Route path="/:tenantId/statistics" component={Statistics} />
              <Route path="/:tenantId/activity-log" component={ActivityLog} />
              <Route path="/:tenantId/waiting-list" component={WaitingList} />
              <Route path="/:tenantId/subscription" component={Subscription} />
              <Route path="/:tenantId/sms-messages" component={SmsMessages} />
              <Route path="/:tenantId/tenant-settings" component={TenantSettings} />
              <Route path="/:tenantId/email-notifications" component={EmailNotifications} />
              <Route path="/:tenantId/sms-notifications" component={SmsNotifications} />
              <Route path="/:tenantId/feedback-questions" component={FeedbackQuestions} />
              <Route path="/:tenantId/events" component={Events} />
              <Route path="/:tenantId/payment-setups" component={PaymentSetups} />
              <Route path="/:tenantId/payment-gateway" component={PaymentGateway} />
              <Route path="/:tenantId/products" component={Products} />
              <Route path="/:tenantId/product-groups" component={ProductGroups} />
              <Route path="/:tenantId/feedback-responses" component={FeedbackResponses} />
              <Route path="/:tenantId/opening-hours" component={OpeningHours} />
              <Route path="/:tenantId/special-periods" component={SpecialPeriods} />
              <Route path="/:tenantId/cut-off-time" component={CutOffTime} />
              <Route path="/:tenantId/periodic-criteria" component={PeriodicCriteria} />
              <Route path="/:tenantId/custom-fields" component={CustomFields} />
              <Route path="/:tenantId/seating-configurations" component={SeatingConfigurations} />
              <Route path="/:tenantId/combined-tables" component={CombinedTables} />
              <Route path="/:tenantId/table-plan" component={TablePlan} />
              <Route path="/:tenantId/rooms" component={Rooms} />
              <Route path="/:tenantId/booking-agents" component={BookingAgents} />
              <Route path="/:tenantId/restaurants/:restaurantId/settings" component={RestaurantSettings} />
              <Route path="/booking-manage/:id" component={BookingManage} />
              <Route path="/feedback/:tenantId/:restaurantId" component={TableFeedback} />
              <Route path="/:tenantId/booking/:id" component={lazy(() => import("./pages/booking-detail"))} />
              <Route path="/:tenantId/profile" component={Profile} />
              <Route path="/:tenantId/settings" component={Settings} />
              <Route path="/:tenantId/billing" component={Billing} />
              <Route path="/:tenantId/help" component={Help} />
            </SetupGuard>
            <Route path="/feedback-responses" component={FeedbackResponses} />
            <Route path="/feedback-responses-popup" component={FeedbackResponsesPopup} />
            <Route path="/contact" component={Contact} />
            <Route path="/guest-booking/:tenantId/:restaurantId" component={MinimalGuest} />
            <Route component={NotFound} />
<<<<<<< HEAD
            </Switch>
            </RouteGuard>
            <Toaster />
          </TutorialProviderWrapper>
        </TenantProvider>
      </AuthProvider>
=======
          </Switch>
        </LayoutWrapper>
      </RouteGuard>
      <Toaster />
    </TenantProvider>
    </AuthProvider>
>>>>>>> ff051129
    </QueryClientProvider>
  );
}

export default App;<|MERGE_RESOLUTION|>--- conflicted
+++ resolved
@@ -5,7 +5,6 @@
 import { AuthProvider } from "./lib/auth.tsx";
 import { TenantProvider } from "./lib/tenant";
 import { RouteGuard } from "./components/route-guard";
-import { LayoutWrapper } from "./components/layout-wrapper";
 import { SessionTimeoutHandler } from "./components/session-timeout-handler";
 import { TutorialProviderWrapper } from "./components/onboarding/TutorialProviderWrapper";
 import Home from "./pages/home";
@@ -51,8 +50,7 @@
 import CombinedTables from "./pages/combined-tables";
 import Rooms from "./pages/rooms";
 import BookingAgents from "./pages/booking-agents";
-import TablePlan from "./pages/table-plan"; //Import the new TablePlan component
-import RestaurantSettings from "./pages/restaurant-settings";
+import TablePlan from "./pages/table-plan";
 import { lazy } from "react";
 import Profile from "./pages/profile";
 import Settings from "./pages/settings";
@@ -62,7 +60,7 @@
 import TableFeedback from "./pages/table-feedback";
 import FeedbackResponsesPopup from "./pages/feedback-responses-popup";
 import Contact from "./pages/contact";
-import MinimalGuest from "./pages/minimal-guest";
+import GuestBooking from "./pages/guest-booking";
 import SetupWizard from "./pages/setup-wizard";
 import ChangeRequests from "./pages/change-requests";
 import Calendar from "./pages/calendar";
@@ -76,17 +74,10 @@
     <QueryClientProvider client={queryClient}>
       <AuthProvider>
         <TenantProvider>
-<<<<<<< HEAD
           <TutorialProviderWrapper>
             <RouteGuard>
               <SessionTimeoutHandler />
             <Switch>
-=======
-          <RouteGuard>
-            <LayoutWrapper>
-              <SessionTimeoutHandler />
-              <Switch>
->>>>>>> ff051129
             <Route path="/" component={Home} />
             <Route path="/login" component={Login} />
             <Route path="/register" component={Register} />
@@ -136,35 +127,25 @@
               <Route path="/:tenantId/table-plan" component={TablePlan} />
               <Route path="/:tenantId/rooms" component={Rooms} />
               <Route path="/:tenantId/booking-agents" component={BookingAgents} />
-              <Route path="/:tenantId/restaurants/:restaurantId/settings" component={RestaurantSettings} />
-              <Route path="/booking-manage/:id" component={BookingManage} />
-              <Route path="/feedback/:tenantId/:restaurantId" component={TableFeedback} />
-              <Route path="/:tenantId/booking/:id" component={lazy(() => import("./pages/booking-detail"))} />
               <Route path="/:tenantId/profile" component={Profile} />
               <Route path="/:tenantId/settings" component={Settings} />
               <Route path="/:tenantId/billing" component={Billing} />
               <Route path="/:tenantId/help" component={Help} />
+              <Route path="/:tenantId/customer-feedback" component={CustomerFeedback} />
+              <Route path="/:tenantId/table-feedback" component={TableFeedback} />
+              <Route path="/:tenantId/feedback-responses-popup" component={FeedbackResponsesPopup} />
             </SetupGuard>
-            <Route path="/feedback-responses" component={FeedbackResponses} />
-            <Route path="/feedback-responses-popup" component={FeedbackResponsesPopup} />
-            <Route path="/contact" component={Contact} />
-            <Route path="/guest-booking/:tenantId/:restaurantId" component={MinimalGuest} />
-            <Route component={NotFound} />
-<<<<<<< HEAD
+              <Route path="/contact" component={Contact} />
+              <Route path="/guest-booking/:id" component={GuestBooking} />
+              <Route path="/booking-manage/:id" component={BookingManage} />
+              <Route path="/feedback/:restaurantId/:bookingId" component={CustomerFeedback} />
+              <Route path="*" component={NotFound} />
             </Switch>
             </RouteGuard>
-            <Toaster />
           </TutorialProviderWrapper>
         </TenantProvider>
       </AuthProvider>
-=======
-          </Switch>
-        </LayoutWrapper>
-      </RouteGuard>
       <Toaster />
-    </TenantProvider>
-    </AuthProvider>
->>>>>>> ff051129
     </QueryClientProvider>
   );
 }
