@tailwind base;
@tailwind components;
@tailwind utilities;

:root {
  --background: 0 0% 100%;
  --foreground: 20 14.3% 4.1%;
  --muted: 60 4.8% 95.9%;
  --muted-foreground: 25 5.3% 44.7%;
  --popover: 0 0% 100%;
  --popover-foreground: 20 14.3% 4.1%;
  --card: 0 0% 100%;
  --card-foreground: 20 14.3% 4.1%;
  --border: 20 5.9% 90%;
  --input: 20 5.9% 90%;
  --primary: 142 76% 36%; /* #10b981 - Green */
  --primary-foreground: 355 100% 97%;
  --secondary: 60 4.8% 95.9%;
  --secondary-foreground: 24 9.8% 10%;
  --accent: 60 4.8% 95.9%;
  --accent-foreground: 24 9.8% 10%;
  --destructive: 0 84.2% 60.2%;
  --destructive-foreground: 60 9.1% 97.8%;
  --ring: 20 14.3% 4.1%;
  --radius: 0.5rem;
  
  /* Custom ReadyTable colors */
  --readytable-green: 142 76% 36%; /* #10b981 */
  --readytable-green-hover: 142 76% 32%; /* #059669 */
  --readytable-green-dark: 142 76% 28%; /* #047857 */
}

.dark {
  --background: 240 10% 3.9%;
  --foreground: 0 0% 98%;
  --muted: 240 3.7% 15.9%;
  --muted-foreground: 240 5% 64.9%;
  --popover: 240 10% 3.9%;
  --popover-foreground: 0 0% 98%;
  --card: 240 10% 3.9%;
  --card-foreground: 0 0% 98%;
  --border: 240 3.7% 15.9%;
  --input: 240 3.7% 15.9%;
  --primary: 142 76% 36%;
  --primary-foreground: 355 100% 97%;
  --secondary: 240 3.7% 15.9%;
  --secondary-foreground: 0 0% 98%;
  --accent: 240 3.7% 15.9%;
  --accent-foreground: 0 0% 98%;
  --destructive: 0 62.8% 30.6%;
  --destructive-foreground: 0 0% 98%;
  --ring: 240 4.9% 83.9%;
  --radius: 0.5rem;
}

@layer base {
  * {
    @apply border-border;
  }

  body {
    @apply font-sans antialiased bg-background text-foreground;
    font-family: 'Inter', system-ui, sans-serif;
  }
}

@layer components {
  .hero-gradient {
    background: linear-gradient(rgba(0, 0, 0, 0.6), rgba(0, 0, 0, 0.6));
  }
  
  .restaurant-bg {
    background-size: cover;
    background-position: center;
    background-repeat: no-repeat;
  }
}

/* Custom animations for glassy login */
@keyframes blob {
  0% { transform: translate(0px, 0px) scale(1); }
  33% { transform: translate(30px, -50px) scale(1.1); }
  66% { transform: translate(-20px, 20px) scale(0.9); }
  100% { transform: translate(0px, 0px) scale(1); }
}

@keyframes float {
  0%, 100% { transform: translateY(0px); }
  50% { transform: translateY(-20px); }
}

@keyframes float-delay {
  0%, 100% { transform: translateY(0px); }
  50% { transform: translateY(-15px); }
}

@keyframes fade-in {
  from { opacity: 0; transform: translateY(20px); }
  to { opacity: 1; transform: translateY(0); }
}

@keyframes fade-in-delay {
  from { opacity: 0; transform: translateY(20px); }
  to { opacity: 1; transform: translateY(0); }
}

@keyframes slide-up {
  from { opacity: 0; transform: translateY(30px); }
  to { opacity: 1; transform: translateY(0); }
}

.animate-blob {
  animation: blob 7s infinite;
}

.animate-float {
  animation: float 6s ease-in-out infinite;
}

.animate-float-delay {
  animation: float-delay 8s ease-in-out infinite;
}

.animate-fade-in {
  animation: fade-in 1s ease-out;
}

.animate-fade-in-delay {
  animation: fade-in-delay 1.5s ease-out;
}

.animate-slide-up {
  animation: slide-up 1.2s ease-out;
}

.animation-delay-2000 {
  animation-delay: 2s;
}

.animation-delay-4000 {
  animation-delay: 4s;
<<<<<<< HEAD
=======
}

/* Enhanced drag performance optimizations */
.booking-card {
  will-change: auto;
  transform: translateZ(0);
  backface-visibility: hidden;
  perspective: 1000px;
  cursor: grab;
  transition: all 0.2s cubic-bezier(0.4, 0, 0.2, 1);
}

.booking-card:hover {
  animation: playfulHover 0.3s ease-out forwards;
}

.booking-card:active {
  cursor: grabbing;
}

.booking-card.dragging {
  will-change: transform, opacity, box-shadow;
  transform: translateZ(0) scale(1.02);
  pointer-events: none;
  user-select: none;
  -webkit-user-select: none;
  -moz-user-select: none;
  -ms-user-select: none;
  opacity: 0.8;
  z-index: 9999 !important;
  cursor: grabbing;
  box-shadow: 0 8px 25px rgba(0,0,0,0.15);
  transition: none;
  position: relative !important;
}

/* Smooth drag transitions */
.booking-card:not(.dragging) {
  transition: transform 0.2s cubic-bezier(0.4, 0, 0.2, 1),
              box-shadow 0.2s cubic-bezier(0.4, 0, 0.2, 1),
              opacity 0.2s cubic-bezier(0.4, 0, 0.2, 1);
}

/* GPU-accelerated grid */
.calendar-grid {
  contain: layout style paint;
  transform: translateZ(0);
  will-change: scroll-position;
}

/* Optimized time slots */
.time-slot {
  contain: layout style;
  transform: translateZ(0);
}

/* Drop zone visual feedback */
.drop-zone-active {
  background: linear-gradient(45deg, 
    rgba(34, 197, 94, 0.1) 25%, 
    transparent 25%, 
    transparent 75%, 
    rgba(34, 197, 94, 0.1) 75%);
  background-size: 20px 20px;
  border: 2px dashed rgb(34, 197, 94);
  animation: dropZonePulse 1s ease-in-out infinite alternate;
}

@keyframes dropZonePulse {
  0% { 
    border-color: rgba(34, 197, 94, 0.5);
    background-position: 0 0;
  }
  100% { 
    border-color: rgba(34, 197, 94, 0.8);
    background-position: 20px 20px;
  }
}

/* Calendar performance optimizations */
.calendar-container {
  contain: layout style paint;
  transform: translateZ(0);
  will-change: scroll-position;
>>>>>>> 07b411bf
}<|MERGE_RESOLUTION|>--- conflicted
+++ resolved
@@ -13,7 +13,8 @@
   --card-foreground: 20 14.3% 4.1%;
   --border: 20 5.9% 90%;
   --input: 20 5.9% 90%;
-  --primary: 142 76% 36%; /* #10b981 - Green */
+  --primary: 142 76% 36%;
+  /* #10b981 - Green */
   --primary-foreground: 355 100% 97%;
   --secondary: 60 4.8% 95.9%;
   --secondary-foreground: 24 9.8% 10%;
@@ -23,11 +24,14 @@
   --destructive-foreground: 60 9.1% 97.8%;
   --ring: 20 14.3% 4.1%;
   --radius: 0.5rem;
-  
+
   /* Custom ReadyTable colors */
-  --readytable-green: 142 76% 36%; /* #10b981 */
-  --readytable-green-hover: 142 76% 32%; /* #059669 */
-  --readytable-green-dark: 142 76% 28%; /* #047857 */
+  --readytable-green: 142 76% 36%;
+  /* #10b981 */
+  --readytable-green-hover: 142 76% 32%;
+  /* #059669 */
+  --readytable-green-dark: 142 76% 28%;
+  /* #047857 */
 }
 
 .dark {
@@ -68,7 +72,7 @@
   .hero-gradient {
     background: linear-gradient(rgba(0, 0, 0, 0.6), rgba(0, 0, 0, 0.6));
   }
-  
+
   .restaurant-bg {
     background-size: cover;
     background-position: center;
@@ -78,35 +82,81 @@
 
 /* Custom animations for glassy login */
 @keyframes blob {
-  0% { transform: translate(0px, 0px) scale(1); }
-  33% { transform: translate(30px, -50px) scale(1.1); }
-  66% { transform: translate(-20px, 20px) scale(0.9); }
-  100% { transform: translate(0px, 0px) scale(1); }
+  0% {
+    transform: translate(0px, 0px) scale(1);
+  }
+
+  33% {
+    transform: translate(30px, -50px) scale(1.1);
+  }
+
+  66% {
+    transform: translate(-20px, 20px) scale(0.9);
+  }
+
+  100% {
+    transform: translate(0px, 0px) scale(1);
+  }
 }
 
 @keyframes float {
-  0%, 100% { transform: translateY(0px); }
-  50% { transform: translateY(-20px); }
+
+  0%,
+  100% {
+    transform: translateY(0px);
+  }
+
+  50% {
+    transform: translateY(-20px);
+  }
 }
 
 @keyframes float-delay {
-  0%, 100% { transform: translateY(0px); }
-  50% { transform: translateY(-15px); }
+
+  0%,
+  100% {
+    transform: translateY(0px);
+  }
+
+  50% {
+    transform: translateY(-15px);
+  }
 }
 
 @keyframes fade-in {
-  from { opacity: 0; transform: translateY(20px); }
-  to { opacity: 1; transform: translateY(0); }
+  from {
+    opacity: 0;
+    transform: translateY(20px);
+  }
+
+  to {
+    opacity: 1;
+    transform: translateY(0);
+  }
 }
 
 @keyframes fade-in-delay {
-  from { opacity: 0; transform: translateY(20px); }
-  to { opacity: 1; transform: translateY(0); }
+  from {
+    opacity: 0;
+    transform: translateY(20px);
+  }
+
+  to {
+    opacity: 1;
+    transform: translateY(0);
+  }
 }
 
 @keyframes slide-up {
-  from { opacity: 0; transform: translateY(30px); }
-  to { opacity: 1; transform: translateY(0); }
+  from {
+    opacity: 0;
+    transform: translateY(30px);
+  }
+
+  to {
+    opacity: 1;
+    transform: translateY(0);
+  }
 }
 
 .animate-blob {
@@ -139,8 +189,6 @@
 
 .animation-delay-4000 {
   animation-delay: 4s;
-<<<<<<< HEAD
-=======
 }
 
 /* Enhanced drag performance optimizations */
@@ -172,7 +220,7 @@
   opacity: 0.8;
   z-index: 9999 !important;
   cursor: grabbing;
-  box-shadow: 0 8px 25px rgba(0,0,0,0.15);
+  box-shadow: 0 8px 25px rgba(0, 0, 0, 0.15);
   transition: none;
   position: relative !important;
 }
@@ -180,8 +228,8 @@
 /* Smooth drag transitions */
 .booking-card:not(.dragging) {
   transition: transform 0.2s cubic-bezier(0.4, 0, 0.2, 1),
-              box-shadow 0.2s cubic-bezier(0.4, 0, 0.2, 1),
-              opacity 0.2s cubic-bezier(0.4, 0, 0.2, 1);
+    box-shadow 0.2s cubic-bezier(0.4, 0, 0.2, 1),
+    opacity 0.2s cubic-bezier(0.4, 0, 0.2, 1);
 }
 
 /* GPU-accelerated grid */
@@ -199,22 +247,23 @@
 
 /* Drop zone visual feedback */
 .drop-zone-active {
-  background: linear-gradient(45deg, 
-    rgba(34, 197, 94, 0.1) 25%, 
-    transparent 25%, 
-    transparent 75%, 
-    rgba(34, 197, 94, 0.1) 75%);
+  background: linear-gradient(45deg,
+      rgba(34, 197, 94, 0.1) 25%,
+      transparent 25%,
+      transparent 75%,
+      rgba(34, 197, 94, 0.1) 75%);
   background-size: 20px 20px;
   border: 2px dashed rgb(34, 197, 94);
   animation: dropZonePulse 1s ease-in-out infinite alternate;
 }
 
 @keyframes dropZonePulse {
-  0% { 
+  0% {
     border-color: rgba(34, 197, 94, 0.5);
     background-position: 0 0;
   }
-  100% { 
+
+  100% {
     border-color: rgba(34, 197, 94, 0.8);
     background-position: 20px 20px;
   }
@@ -225,5 +274,4 @@
   contain: layout style paint;
   transform: translateZ(0);
   will-change: scroll-position;
->>>>>>> 07b411bf
 }