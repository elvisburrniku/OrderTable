--- conflicted
+++ resolved
@@ -1,10 +1,4 @@
-<<<<<<< HEAD
-import { useEffect } from "react";
-
-// Added for debugging
-=======
 import { useAuth } from "@/lib/auth.tsx";
->>>>>>> 076fdb1a
 import { useLocation } from "wouter";
 import { useEffect } from "react";
 import { StandardLoading } from "./standard-loading";
@@ -32,13 +26,9 @@
         /^\/booking-manage$/,
       ];
 
-<<<<<<< HEAD
       const isPublicRoute = publicRoutes.some((pattern) =>
         pattern.test(location),
       );
-=======
-      const isPublicRoute = publicRoutes.some(pattern => pattern.test(location));
->>>>>>> 076fdb1a
       if (isPublicRoute) {
         return; // Skip authentication for public routes
       }
@@ -131,13 +121,9 @@
         /^\/booking-manage$/,
       ];
 
-<<<<<<< HEAD
       const isKnownRoute = knownRoutes.some((pattern) =>
         pattern.test(location),
       );
-=======
-      const isKnownRoute = knownRoutes.some(pattern => pattern.test(location));
->>>>>>> 076fdb1a
 
       if (!isKnownRoute) {
         // Unknown route - redirect to dashboard if authenticated, login if not
