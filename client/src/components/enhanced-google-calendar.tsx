--- conflicted
+++ resolved
@@ -1,13 +1,21 @@
-<<<<<<< HEAD
-import { useState, useMemo, useCallback, useRef } from "react";
-=======
 import { useState, useMemo, useCallback, useRef, memo, useEffect } from "react";
->>>>>>> 07b411bf
 import { Button } from "@/components/ui/button";
 import { Card, CardContent, CardHeader, CardTitle } from "@/components/ui/card";
 import { Badge } from "@/components/ui/badge";
-import { Dialog, DialogContent, DialogHeader, DialogTitle, DialogTrigger } from "@/components/ui/dialog";
-import { Select, SelectContent, SelectItem, SelectTrigger, SelectValue } from "@/components/ui/select";
+import {
+  Dialog,
+  DialogContent,
+  DialogHeader,
+  DialogTitle,
+  DialogTrigger,
+} from "@/components/ui/dialog";
+import {
+  Select,
+  SelectContent,
+  SelectItem,
+  SelectTrigger,
+  SelectValue,
+} from "@/components/ui/select";
 import { Input } from "@/components/ui/input";
 import { Label } from "@/components/ui/label";
 import { Textarea } from "@/components/ui/textarea";
@@ -15,16 +23,16 @@
 import { useMutation, useQueryClient, useQuery } from "@tanstack/react-query";
 import { apiRequest } from "@/lib/queryClient";
 import { useToast } from "@/hooks/use-toast";
-import { 
-  format, 
-  startOfWeek, 
-  endOfWeek, 
+import {
+  format,
+  startOfWeek,
+  endOfWeek,
   startOfMonth,
   endOfMonth,
-  eachDayOfInterval, 
-  isSameDay, 
-  isToday, 
-  addWeeks, 
+  eachDayOfInterval,
+  isSameDay,
+  isToday,
+  addWeeks,
   subWeeks,
   addMonths,
   subMonths,
@@ -36,9 +44,21 @@
   setHours,
   setMinutes,
   isSameMonth,
-  isWeekend
+  isWeekend,
+  addMinutes,
+  parse,
 } from "date-fns";
-import { ChevronLeft, ChevronRight, Plus, Calendar, Clock, Users, Settings, Grid, List } from "lucide-react";
+import {
+  ChevronLeft,
+  ChevronRight,
+  Plus,
+  Calendar,
+  Clock,
+  Users,
+  Settings,
+  Grid,
+  List,
+} from "lucide-react";
 import { Booking, Table as TableType } from "@shared/schema";
 
 interface EnhancedGoogleCalendarProps {
@@ -50,7 +70,7 @@
   onDateSelect: (date: Date) => void;
 }
 
-type ViewType = 'day' | 'week' | 'month';
+type ViewType = "day" | "week" | "month";
 
 interface DraggedBooking {
   booking: Booking;
@@ -59,32 +79,46 @@
   initialTime: string;
 }
 
-export default function EnhancedGoogleCalendar({ 
-  selectedDate, 
-  bookings, 
-  allBookings = [], 
-  tables, 
-  isLoading, 
-  onDateSelect 
+export default function EnhancedGoogleCalendar({
+  selectedDate,
+  bookings,
+  allBookings = [],
+  tables,
+  isLoading,
+  onDateSelect,
 }: EnhancedGoogleCalendarProps) {
   const { restaurant } = useAuth();
   const { toast } = useToast();
   const queryClient = useQueryClient();
-  
-  const [view, setView] = useState<ViewType>('week');
+
+  const [view, setView] = useState<ViewType>("week");
   const [currentDate, setCurrentDate] = useState(selectedDate);
   const [isNewBookingOpen, setIsNewBookingOpen] = useState(false);
-  const [selectedTimeSlot, setSelectedTimeSlot] = useState<{ date: Date; time: string } | null>(null);
-  const [draggedBooking, setDraggedBooking] = useState<DraggedBooking | null>(null);
+  const [isEditBookingOpen, setIsEditBookingOpen] = useState(false);
+  const [selectedTimeSlot, setSelectedTimeSlot] = useState<{
+    date: Date;
+    time: string;
+  } | null>(null);
+  const [editingBooking, setEditingBooking] = useState<Booking | null>(null);
   const [isDragging, setIsDragging] = useState(false);
+  const [draggedBooking, setDraggedBooking] = useState<{
+    booking: Booking;
+    offset: { x: number; y: number };
+  } | null>(null);
+
   const calendarRef = useRef<HTMLDivElement>(null);
+  const dragStartTime = useRef<number>(0);
+  const dragStartPos = useRef<{ x: number; y: number }>({ x: 0, y: 0 });
+  const clickTimeout = useRef<NodeJS.Timeout | null>(null);
 
   // Fetch opening hours
   const { data: openingHours = [] } = useQuery({
     queryKey: ["openingHours", restaurant?.id, restaurant?.tenantId],
     queryFn: async () => {
       if (!restaurant?.id || !restaurant?.tenantId) return [];
-      const response = await fetch(`/api/tenants/${restaurant.tenantId}/restaurants/${restaurant.id}/opening-hours`);
+      const response = await fetch(
+        `/api/tenants/${restaurant.tenantId}/restaurants/${restaurant.id}/opening-hours`,
+      );
       if (!response.ok) throw new Error("Failed to fetch opening hours");
       return response.json();
     },
@@ -99,7 +133,7 @@
     startTime: "19:00",
     endTime: "20:00",
     tableId: "",
-    notes: ""
+    notes: "",
   });
 
   // Time slots for the calendar (30-minute intervals from 9 AM to 11 PM)
@@ -107,7 +141,7 @@
     const slots = [];
     for (let hour = 9; hour <= 23; hour++) {
       for (let minute = 0; minute < 60; minute += 30) {
-        const time = `${hour.toString().padStart(2, '0')}:${minute.toString().padStart(2, '0')}`;
+        const time = `${hour.toString().padStart(2, "0")}:${minute.toString().padStart(2, "0")}`;
         slots.push(time);
       }
     }
@@ -117,14 +151,14 @@
   // Get visible dates based on view
   const visibleDates = useMemo(() => {
     switch (view) {
-      case 'day':
+      case "day":
         return [currentDate];
-      case 'week':
+      case "week":
         return eachDayOfInterval({
           start: startOfWeek(currentDate, { weekStartsOn: 0 }),
-          end: endOfWeek(currentDate, { weekStartsOn: 0 })
+          end: endOfWeek(currentDate, { weekStartsOn: 0 }),
         });
-      case 'month':
+      case "month":
         const monthStart = startOfMonth(currentDate);
         const monthEnd = endOfMonth(currentDate);
         const calendarStart = startOfWeek(monthStart, { weekStartsOn: 0 });
@@ -138,28 +172,28 @@
   // Navigation functions
   const navigatePrevious = useCallback(() => {
     switch (view) {
-      case 'day':
-        setCurrentDate(prev => addDays(prev, -1));
+      case "day":
+        setCurrentDate((prev) => addDays(prev, -1));
         break;
-      case 'week':
-        setCurrentDate(prev => addWeeks(prev, -1));
+      case "week":
+        setCurrentDate((prev) => addWeeks(prev, -1));
         break;
-      case 'month':
-        setCurrentDate(prev => addMonths(prev, -1));
+      case "month":
+        setCurrentDate((prev) => addMonths(prev, -1));
         break;
     }
   }, [view]);
 
   const navigateNext = useCallback(() => {
     switch (view) {
-      case 'day':
-        setCurrentDate(prev => addDays(prev, 1));
+      case "day":
+        setCurrentDate((prev) => addDays(prev, 1));
         break;
-      case 'week':
-        setCurrentDate(prev => addWeeks(prev, 1));
+      case "week":
+        setCurrentDate((prev) => addWeeks(prev, 1));
         break;
-      case 'month':
-        setCurrentDate(prev => addMonths(prev, 1));
+      case "month":
+        setCurrentDate((prev) => addMonths(prev, 1));
         break;
     }
   }, [view]);
@@ -168,150 +202,225 @@
     setCurrentDate(new Date());
   }, []);
 
+  // Memoized booking calculations for performance
+  const bookingsByDate = useMemo(() => {
+    const grouped = new Map<string, Booking[]>();
+    allBookings.forEach((booking) => {
+      const dateKey = format(new Date(booking.bookingDate), "yyyy-MM-dd");
+      if (!grouped.has(dateKey)) {
+        grouped.set(dateKey, []);
+      }
+      grouped.get(dateKey)!.push(booking);
+    });
+    return grouped;
+  }, [allBookings]);
+
+  const bookingsByTimeSlot = useMemo(() => {
+    const grouped = new Map<string, Booking[]>();
+    allBookings.forEach((booking) => {
+      const dateKey = format(new Date(booking.bookingDate), "yyyy-MM-dd");
+      const timeKey = `${dateKey}-${booking.startTime?.substring(0, 5)}`;
+      if (!grouped.has(timeKey)) {
+        grouped.set(timeKey, []);
+      }
+      grouped.get(timeKey)!.push(booking);
+    });
+    return grouped;
+  }, [allBookings]);
+
+  const totalCapacity = useMemo(() => {
+    return tables.reduce((sum, table) => sum + table.capacity, 0);
+  }, [tables]);
+
   // Get bookings for a specific date and time slot
-  const getBookingsForSlot = useCallback((date: Date, timeSlot?: string) => {
-<<<<<<< HEAD
-    return allBookings.filter(booking => {
-      const bookingDate = new Date(booking.bookingDate);
-      const isSameDate = isSameDay(bookingDate, date);
-      
-      if (!timeSlot) return isSameDate;
-      
-      const bookingTime = booking.startTime?.substring(0, 5);
-      return isSameDate && bookingTime === timeSlot;
-    });
-  }, [allBookings]);
-=======
-    const dateKey = format(date, 'yyyy-MM-dd');
-    
-    if (timeSlot) {
-      const timeKey = `${dateKey}-${timeSlot}`;
-      return bookingsByTimeSlot.get(timeKey) || [];
-    }
-    
-    return bookingsByDate.get(dateKey) || [];
-  }, [bookingsByDate, bookingsByTimeSlot]);
+  const getBookingsForSlot = useCallback(
+    (date: Date, timeSlot?: string) => {
+      const dateKey = format(date, "yyyy-MM-dd");
+
+      if (timeSlot) {
+        const timeKey = `${dateKey}-${timeSlot}`;
+        return bookingsByTimeSlot.get(timeKey) || [];
+      }
+
+      return bookingsByDate.get(dateKey) || [];
+    },
+    [bookingsByDate, bookingsByTimeSlot],
+  );
 
   // Calculate availability level for a time slot
-  const getAvailabilityLevel = useCallback((date: Date, timeSlot?: string) => {
-    const slotBookings = getBookingsForSlot(date, timeSlot);
-    const bookedCapacity = slotBookings.reduce((sum, booking) => sum + booking.guestCount, 0);
-    
-    if (totalCapacity === 0) return 'unavailable';
-    
-    const availabilityRatio = (totalCapacity - bookedCapacity) / totalCapacity;
-    
-    if (availabilityRatio >= 0.7) return 'high'; // 70%+ available
-    if (availabilityRatio >= 0.3) return 'medium'; // 30-70% available
-    if (availabilityRatio > 0) return 'low'; // 1-30% available
-    return 'full'; // 0% available
-  }, [getBookingsForSlot, totalCapacity]);
+  const getAvailabilityLevel = useCallback(
+    (date: Date, timeSlot?: string) => {
+      const slotBookings = getBookingsForSlot(date, timeSlot);
+      const bookedCapacity = slotBookings.reduce(
+        (sum, booking) => sum + booking.guestCount,
+        0,
+      );
+
+      if (totalCapacity === 0) return "unavailable";
+
+      const availabilityRatio =
+        (totalCapacity - bookedCapacity) / totalCapacity;
+
+      if (availabilityRatio >= 0.7) return "high"; // 70%+ available
+      if (availabilityRatio >= 0.3) return "medium"; // 30-70% available
+      if (availabilityRatio > 0) return "low"; // 1-30% available
+      return "full"; // 0% available
+    },
+    [getBookingsForSlot, totalCapacity],
+  );
 
   // Get availability color classes
   const getAvailabilityColor = (level: string) => {
     switch (level) {
-      case 'high': return 'bg-green-50 border-l-4 border-green-400';
-      case 'medium': return 'bg-yellow-50 border-l-4 border-yellow-400';
-      case 'low': return 'bg-orange-50 border-l-4 border-orange-400';
-      case 'full': return 'bg-red-100 border-l-4 border-red-500';
-      default: return 'bg-gray-50 border-l-4 border-gray-300';
+      case "high":
+        return "bg-green-50 border-l-4 border-green-400";
+      case "medium":
+        return "bg-yellow-50 border-l-4 border-yellow-400";
+      case "low":
+        return "bg-orange-50 border-l-4 border-orange-400";
+      case "full":
+        return "bg-red-100 border-l-4 border-red-500";
+      default:
+        return "bg-gray-50 border-l-4 border-gray-300";
     }
   };
 
   // Check if a table is conflicted at a specific time slot
-  const getTableConflictStatus = useCallback((tableId: number, date: Date, timeSlot: string) => {
-    const slotBookings = getBookingsForSlot(date, timeSlot);
-    const tableBookings = slotBookings.filter(booking => booking.tableId === tableId);
-    return tableBookings.length > 1; // More than one booking = conflict
-  }, [getBookingsForSlot]);
+  const getTableConflictStatus = useCallback(
+    (tableId: number, date: Date, timeSlot: string) => {
+      const slotBookings = getBookingsForSlot(date, timeSlot);
+      const tableBookings = slotBookings.filter(
+        (booking) => booking.tableId === tableId,
+      );
+      return tableBookings.length > 1; // More than one booking = conflict
+    },
+    [getBookingsForSlot],
+  );
 
   // Get conflict styling for booking cards
-  const getBookingCardStyle = useCallback((booking: Booking, date: Date, timeSlot: string) => {
-    if (!booking.tableId) return 'bg-blue-100 text-blue-800 border-l-4 border-blue-400';
-    
-    const hasConflict = getTableConflictStatus(booking.tableId, date, timeSlot);
-    
-    if (hasConflict) {
-      return 'bg-red-200 text-red-900 border-l-4 border-red-600 ring-2 ring-red-300';
-    }
-    
-    return 'bg-blue-100 text-blue-800 border-l-4 border-blue-400';
-  }, [getTableConflictStatus]);
+  const getBookingCardStyle = useCallback(
+    (booking: Booking, date: Date, timeSlot: string) => {
+      if (!booking.tableId)
+        return "bg-blue-100 text-blue-800 border-l-4 border-blue-400";
+
+      const hasConflict = getTableConflictStatus(
+        booking.tableId,
+        date,
+        timeSlot,
+      );
+
+      if (hasConflict) {
+        return "bg-red-200 text-red-900 border-l-4 border-red-600 ring-2 ring-red-300";
+      }
+
+      return "bg-blue-100 text-blue-800 border-l-4 border-blue-400";
+    },
+    [getTableConflictStatus],
+  );
 
   // Get availability indicator dot
   const getAvailabilityDot = (level: string) => {
     switch (level) {
-      case 'high': return 'w-2 h-2 bg-green-400 rounded-full';
-      case 'medium': return 'w-2 h-2 bg-yellow-400 rounded-full';
-      case 'low': return 'w-2 h-2 bg-orange-400 rounded-full';
-      case 'full': return 'w-2 h-2 bg-red-400 rounded-full';
-      default: return 'w-2 h-2 bg-gray-300 rounded-full';
+      case "high":
+        return "w-2 h-2 bg-green-400 rounded-full";
+      case "medium":
+        return "w-2 h-2 bg-yellow-400 rounded-full";
+      case "low":
+        return "w-2 h-2 bg-orange-400 rounded-full";
+      case "full":
+        return "w-2 h-2 bg-red-400 rounded-full";
+      default:
+        return "w-2 h-2 bg-gray-300 rounded-full";
     }
   };
 
   // Get availability text
   const getAvailabilityText = (level: string) => {
     switch (level) {
-      case 'high': return 'High availability';
-      case 'medium': return 'Medium availability';
-      case 'low': return 'Low availability';
-      case 'full': return 'Fully booked';
-      default: return 'Unavailable';
+      case "high":
+        return "High availability";
+      case "medium":
+        return "Medium availability";
+      case "low":
+        return "Low availability";
+      case "full":
+        return "Fully booked";
+      default:
+        return "Unavailable";
     }
   };
->>>>>>> 07b411bf
 
   // Update booking mutation
   const updateBookingMutation = useMutation({
-    mutationFn: async ({ bookingId, newDate, newTime }: { bookingId: number; newDate: string; newTime: string }) => {
-      const response = await apiRequest("PATCH", `/api/tenants/${restaurant?.tenantId}/restaurants/${restaurant?.id}/bookings/${bookingId}`, {
-        bookingDate: newDate,
-        startTime: newTime
+    mutationFn: async ({
+      bookingId,
+      newDate,
+      newTime,
+    }: {
+      bookingId: number;
+      newDate: string;
+      newTime: string;
+    }) => {
+      const response = await apiRequest(
+        "PUT",
+        `/api/tenants/${restaurant?.tenantId}/restaurants/${restaurant?.id}/bookings/${bookingId}`,
+        {
+          bookingDate: newDate,
+          startTime: newTime,
+        },
+      );
+      return response;
+    },
+    onSuccess: () => {
+      queryClient.invalidateQueries({
+        queryKey: [
+          `/api/tenants/${restaurant?.tenantId}/restaurants/${restaurant?.id}/bookings`,
+        ],
       });
-      return response.json();
-    },
-    onSuccess: () => {
-      queryClient.invalidateQueries({ queryKey: [`/api/tenants/${restaurant?.tenantId}/restaurants/${restaurant?.id}/bookings`] });
       toast({
         title: "Booking Updated",
-        description: "Booking has been moved successfully."
+        description: "Booking has been moved successfully.",
       });
     },
     onError: (error: any) => {
       toast({
         title: "Error",
         description: error.message || "Failed to update booking",
-        variant: "destructive"
+        variant: "destructive",
       });
-    }
+    },
   });
 
-<<<<<<< HEAD
-  // Drag and drop handlers
-  const handleMouseDown = useCallback((e: React.MouseEvent, booking: Booking) => {
-=======
   // Edit booking mutation
   const editBookingMutation = useMutation({
     mutationFn: async (updatedData: Partial<Booking>) => {
       if (!editingBooking) throw new Error("No booking selected for editing");
-      const response = await apiRequest("PUT", `/api/tenants/${restaurant?.tenantId}/restaurants/${restaurant?.id}/bookings/${editingBooking.id}`, updatedData);
+      const response = await apiRequest(
+        "PUT",
+        `/api/tenants/${restaurant?.tenantId}/restaurants/${restaurant?.id}/bookings/${editingBooking.id}`,
+        updatedData,
+      );
       return response;
     },
     onSuccess: () => {
-      queryClient.invalidateQueries({ queryKey: [`/api/tenants/${restaurant?.tenantId}/restaurants/${restaurant?.id}/bookings`] });
+      queryClient.invalidateQueries({
+        queryKey: [
+          `/api/tenants/${restaurant?.tenantId}/restaurants/${restaurant?.id}/bookings`,
+        ],
+      });
       setIsEditBookingOpen(false);
       setEditingBooking(null);
       toast({
         title: "Booking Updated",
-        description: "Booking has been updated successfully."
+        description: "Booking has been updated successfully.",
       });
     },
     onError: (error: any) => {
-      console.error('Update booking error:', error);
-      
+      console.error("Update booking error:", error);
+
       // Try to parse the error message to extract the actual conflict message
       let errorMessage = "Failed to update booking";
-      
+
       if (error.message) {
         try {
           // Check if the error message contains JSON (like "400: {"message":"...}")
@@ -328,39 +437,52 @@
           errorMessage = error.message;
         }
       }
-      
+
       toast({
         title: "Update Failed",
         description: errorMessage,
-        variant: "destructive"
+        variant: "destructive",
       });
-    }
+    },
   });
 
   // Drag update mutation for drag and drop operations
   const dragUpdateMutation = useMutation({
-    mutationFn: async (updatedData: { id: number; bookingDate: string; startTime: string; endTime?: string }) => {
-      console.log('Updating booking via drag:', updatedData);
-      const response = await apiRequest("PUT", `/api/tenants/${restaurant?.tenantId}/restaurants/${restaurant?.id}/bookings/${updatedData.id}`, {
-        bookingDate: updatedData.bookingDate,
-        startTime: updatedData.startTime,
-        endTime: updatedData.endTime
+    mutationFn: async (updatedData: {
+      id: number;
+      bookingDate: string;
+      startTime: string;
+      endTime?: string;
+    }) => {
+      console.log("Updating booking via drag:", updatedData);
+      const response = await apiRequest(
+        "PUT",
+        `/api/tenants/${restaurant?.tenantId}/restaurants/${restaurant?.id}/bookings/${updatedData.id}`,
+        {
+          bookingDate: updatedData.bookingDate,
+          startTime: updatedData.startTime,
+          endTime: updatedData.endTime,
+        },
+      );
+      return response;
+    },
+    onSuccess: () => {
+      queryClient.invalidateQueries({
+        queryKey: [
+          `/api/tenants/${restaurant?.tenantId}/restaurants/${restaurant?.id}/bookings`,
+        ],
       });
-      return response;
-    },
-    onSuccess: () => {
-      queryClient.invalidateQueries({ queryKey: [`/api/tenants/${restaurant?.tenantId}/restaurants/${restaurant?.id}/bookings`] });
       toast({
         title: "Booking Moved",
-        description: "Booking has been moved successfully."
+        description: "Booking has been moved successfully.",
       });
     },
     onError: (error: any) => {
-      console.error('Drag update error:', error);
-      
+      console.error("Drag update error:", error);
+
       // Try to parse the error message to extract the actual conflict message
       let errorMessage = "Could not move the booking. Please try again.";
-      
+
       if (error.message) {
         try {
           // Check if the error message contains JSON (like "400: {"message":"...}")
@@ -377,211 +499,205 @@
           errorMessage = error.message;
         }
       }
-      
+
       toast({
         title: "Table Conflict",
         description: errorMessage,
-        variant: "destructive"
+        variant: "destructive",
       });
-    }
+    },
   });
 
   // Double-click handler for editing bookings
-  const handleBookingDoubleClick = useCallback((e: React.MouseEvent, booking: Booking) => {
-    e.stopPropagation();
-    e.preventDefault();
-    setEditingBooking(booking);
-    setIsEditBookingOpen(true);
-  }, []);
+  const handleBookingDoubleClick = useCallback(
+    (e: React.MouseEvent, booking: Booking) => {
+      e.stopPropagation();
+      e.preventDefault();
+      setEditingBooking(booking);
+      setIsEditBookingOpen(true);
+    },
+    [],
+  );
 
   // Single click handler - now opens edit dialog
-  const handleBookingClick = useCallback((e: React.MouseEvent, booking: Booking) => {
-    e.stopPropagation();
->>>>>>> 07b411bf
-    e.preventDefault();
-    const rect = calendarRef.current?.getBoundingClientRect();
-    if (!rect) return;
-
-    setDraggedBooking({
-      booking,
-      dragStart: { x: e.clientX - rect.left, y: e.clientY - rect.top },
-      initialDate: new Date(booking.bookingDate),
-      initialTime: booking.startTime || ''
-    });
-    setIsDragging(true);
-  }, []);
-
-<<<<<<< HEAD
-  const handleMouseMove = useCallback((e: React.MouseEvent) => {
-    if (!isDragging || !draggedBooking) return;
-    
-    // Prevent default to avoid text selection during drag
-    e.preventDefault();
-    
-    const rect = calendarRef.current?.getBoundingClientRect();
-    if (!rect) return;
-    
-    const x = e.clientX - rect.left;
-    const y = e.clientY - rect.top;
-    
-    // Add visual feedback for drag position
-    const dragElement = document.querySelector(`[data-booking-id="${draggedBooking.booking.id}"]`) as HTMLElement;
-    if (dragElement) {
-      dragElement.style.transform = `translate(${x - draggedBooking.dragStart.x}px, ${y - draggedBooking.dragStart.y}px)`;
-      dragElement.style.zIndex = '1000';
-    }
-=======
+  const handleBookingClick = useCallback(
+    (e: React.MouseEvent, booking: Booking) => {
+      e.stopPropagation();
+      e.preventDefault();
+      console.log(
+        "Booking clicked, opening edit dialog for:",
+        booking.customerName,
+      );
+      // Open edit dialog on single click
+      setEditingBooking(booking);
+      setIsEditBookingOpen(true);
+      return false; // Ensure no propagation
+    },
+    [],
+  );
+
   // Drag handlers that work with click-to-edit
-  const handleMouseDown = useCallback((e: React.MouseEvent, booking: Booking) => {
-    e.preventDefault();
-    
-    const startX = e.clientX;
-    const startY = e.clientY;
-    const startTime = Date.now();
-    let hasMoved = false;
-    
-    const handleMouseMove = (moveEvent: MouseEvent) => {
-      const deltaX = moveEvent.clientX - startX;
-      const deltaY = moveEvent.clientY - startY;
-      const distance = Math.sqrt(deltaX * deltaX + deltaY * deltaY);
-      
-      // If moved more than 5px, start dragging
-      if (distance > 5 && !hasMoved) {
-        hasMoved = true;
-        setIsDragging(true);
-        setDraggedBooking({
-          booking,
-          offset: { x: deltaX, y: deltaY }
-        });
-        
-        const dragElement = document.querySelector(`[data-booking-id="${booking.id}"]`) as HTMLElement;
-        if (dragElement) {
-          dragElement.classList.add('dragging');
+  const handleMouseDown = useCallback(
+    (e: React.MouseEvent, booking: Booking) => {
+      e.preventDefault();
+
+      const startX = e.clientX;
+      const startY = e.clientY;
+      const startTime = Date.now();
+      let hasMoved = false;
+
+      const handleMouseMove = (moveEvent: MouseEvent) => {
+        const deltaX = moveEvent.clientX - startX;
+        const deltaY = moveEvent.clientY - startY;
+        const distance = Math.sqrt(deltaX * deltaX + deltaY * deltaY);
+
+        // If moved more than 5px, start dragging
+        if (distance > 5 && !hasMoved) {
+          hasMoved = true;
+          setIsDragging(true);
+          setDraggedBooking({
+            booking,
+            offset: { x: deltaX, y: deltaY },
+          });
+
+          const dragElement = document.querySelector(
+            `[data-booking-id="${booking.id}"]`,
+          ) as HTMLElement;
+          if (dragElement) {
+            dragElement.classList.add("dragging");
+          }
         }
-      }
-      
-      // Update drag position if dragging
-      if (hasMoved) {
-        const dragElement = document.querySelector(`[data-booking-id="${booking.id}"]`) as HTMLElement;
-        if (dragElement) {
-          dragElement.style.transform = `translate(${deltaX}px, ${deltaY}px) scale(1.05)`;
+
+        // Update drag position if dragging
+        if (hasMoved) {
+          const dragElement = document.querySelector(
+            `[data-booking-id="${booking.id}"]`,
+          ) as HTMLElement;
+          if (dragElement) {
+            dragElement.style.transform = `translate(${deltaX}px, ${deltaY}px) scale(1.05)`;
+          }
         }
-      }
-    };
-    
-    const handleMouseUp = (upEvent: MouseEvent) => {
-      document.removeEventListener('mousemove', handleMouseMove);
-      document.removeEventListener('mouseup', handleMouseUp);
-      
-      const duration = Date.now() - startTime;
-      
-      // If it was a quick click without movement, treat as click
-      if (!hasMoved && duration < 300) {
-        console.log('Click detected, opening edit dialog');
-        setEditingBooking(booking);
-        setIsEditBookingOpen(true);
-      }
-      
-      // Reset drag styles completely
-      if (hasMoved) {
-        console.log('Drag ended, resetting styles');
-        const dragElement = document.querySelector(`[data-booking-id="${booking.id}"]`) as HTMLElement;
-        if (dragElement) {
-          dragElement.classList.remove('dragging');
+      };
+
+      const handleMouseUp = (upEvent: MouseEvent) => {
+        document.removeEventListener("mousemove", handleMouseMove);
+        document.removeEventListener("mouseup", handleMouseUp);
+
+        const duration = Date.now() - startTime;
+
+        // If it was a quick click without movement, treat as click
+        if (!hasMoved && duration < 300) {
+          console.log("Click detected, opening edit dialog");
+          setEditingBooking(booking);
+          setIsEditBookingOpen(true);
         }
-        
-        // Reset drag state after a short delay to allow drop detection
-        setTimeout(() => {
-          setIsDragging(false);
-          setDraggedBooking(null);
-        }, 50);
-      }
-    };
-    
-    document.addEventListener('mousemove', handleMouseMove);
-    document.addEventListener('mouseup', handleMouseUp);
-  }, []);
+
+        // Reset drag styles completely
+        if (hasMoved) {
+          console.log("Drag ended, resetting styles");
+          const dragElement = document.querySelector(
+            `[data-booking-id="${booking.id}"]`,
+          ) as HTMLElement;
+          if (dragElement) {
+            dragElement.classList.remove("dragging");
+          }
+
+          // Reset drag state after a short delay to allow drop detection
+          setTimeout(() => {
+            setIsDragging(false);
+            setDraggedBooking(null);
+          }, 50);
+        }
+      };
+
+      document.addEventListener("mousemove", handleMouseMove);
+      document.addEventListener("mouseup", handleMouseUp);
+    },
+    [],
+  );
 
   // Global drag cleanup effect
   useEffect(() => {
     const handleGlobalMouseUp = () => {
       if (isDragging && draggedBooking) {
-        console.log('Global drag cleanup - resetting drag state');
+        console.log("Global drag cleanup - resetting drag state");
         // Clean up any remaining drag styles
-        const dragElement = document.querySelector(`[data-booking-id="${draggedBooking.booking.id}"]`) as HTMLElement;
+        const dragElement = document.querySelector(
+          `[data-booking-id="${draggedBooking.booking.id}"]`,
+        ) as HTMLElement;
         if (dragElement) {
-          dragElement.classList.remove('dragging');
+          dragElement.classList.remove("dragging");
         }
         setIsDragging(false);
         setDraggedBooking(null);
       }
     };
 
-    document.addEventListener('mouseup', handleGlobalMouseUp);
-    return () => document.removeEventListener('mouseup', handleGlobalMouseUp);
->>>>>>> 07b411bf
+    document.addEventListener("mouseup", handleGlobalMouseUp);
+    return () => document.removeEventListener("mouseup", handleGlobalMouseUp);
   }, [isDragging, draggedBooking]);
 
-  const handleMouseUp = useCallback((e: React.MouseEvent, targetDate?: Date, targetTime?: string) => {
-    if (!isDragging || !draggedBooking) return;
-    
-    setIsDragging(false);
-    
-<<<<<<< HEAD
-    // Reset drag element styles
-    const dragElement = document.querySelector(`[data-booking-id="${draggedBooking.booking.id}"]`) as HTMLElement;
-    if (dragElement) {
-      dragElement.style.transform = '';
-      dragElement.style.zIndex = '';
-    }
-    
-    if (targetDate && targetTime) {
-      // Only update if date/time actually changed
-      const originalDate = format(draggedBooking.initialDate, 'yyyy-MM-dd');
-      const newDate = format(targetDate, 'yyyy-MM-dd');
-      
-      if (originalDate !== newDate || draggedBooking.initialTime !== targetTime) {
-        updateBookingMutation.mutate({
-          bookingId: draggedBooking.booking.id,
-          newDate: newDate,
-          newTime: targetTime
+  // Add drop zone detection for proper drag and drop
+  const handleDrop = useCallback(
+    (targetDate: Date, targetTime?: string) => {
+      if (!isDragging || !draggedBooking) return;
+
+      const newDateStr = format(targetDate, "yyyy-MM-dd");
+      const currentDateStr = format(
+        new Date(draggedBooking.booking.bookingDate),
+        "yyyy-MM-dd",
+      );
+
+      // Check if anything actually changed
+      if (
+        newDateStr !== currentDateStr ||
+        (targetTime && targetTime !== draggedBooking.booking.startTime)
+      ) {
+        console.log(
+          `Moving booking ${draggedBooking.booking.customerName} to ${newDateStr} at ${targetTime || draggedBooking.booking.startTime}`,
+        );
+
+        const newEndTime = targetTime
+          ? addMinutes(
+              parse(targetTime, "HH:mm", new Date()),
+              60,
+            ).toLocaleTimeString("en-US", {
+              hour12: false,
+              hour: "2-digit",
+              minute: "2-digit",
+            })
+          : draggedBooking.booking.endTime || undefined;
+
+        dragUpdateMutation.mutate({
+          id: draggedBooking.booking.id,
+          bookingDate: newDateStr,
+          startTime: targetTime || draggedBooking.booking.startTime,
+          endTime: newEndTime || undefined,
         });
       }
-=======
-    // Check if anything actually changed
-    if (newDateStr !== currentDateStr || (targetTime && targetTime !== draggedBooking.booking.startTime)) {
-      console.log(`Moving booking ${draggedBooking.booking.customerName} to ${newDateStr} at ${targetTime || draggedBooking.booking.startTime}`);
-      
-      const newEndTime = targetTime ? addMinutes(parse(targetTime, 'HH:mm', new Date()), 60).toLocaleTimeString('en-US', { 
-        hour12: false, 
-        hour: '2-digit', 
-        minute: '2-digit' 
-      }) : draggedBooking.booking.endTime || undefined;
-      
-      dragUpdateMutation.mutate({
-        id: draggedBooking.booking.id,
-        bookingDate: newDateStr,
-        startTime: targetTime || draggedBooking.booking.startTime,
-        endTime: newEndTime || undefined
-      });
->>>>>>> 07b411bf
-    }
-    
-    setDraggedBooking(null);
-<<<<<<< HEAD
-  }, [isDragging, draggedBooking, updateBookingMutation]);
-=======
-  }, [isDragging, draggedBooking, dragUpdateMutation]);
->>>>>>> 07b411bf
+
+      setIsDragging(false);
+      setDraggedBooking(null);
+    },
+    [isDragging, draggedBooking, dragUpdateMutation],
+  );
 
   // Create booking mutation
   const createBookingMutation = useMutation({
     mutationFn: async (bookingData: any) => {
-      const response = await apiRequest("POST", `/api/tenants/${restaurant?.tenantId}/restaurants/${restaurant?.id}/bookings`, bookingData);
+      const response = await apiRequest(
+        "POST",
+        `/api/tenants/${restaurant?.tenantId}/restaurants/${restaurant?.id}/bookings`,
+        bookingData,
+      );
       return response.json();
     },
     onSuccess: () => {
-      queryClient.invalidateQueries({ queryKey: [`/api/tenants/${restaurant?.tenantId}/restaurants/${restaurant?.id}/bookings`] });
+      queryClient.invalidateQueries({
+        queryKey: [
+          `/api/tenants/${restaurant?.tenantId}/restaurants/${restaurant?.id}/bookings`,
+        ],
+      });
       setIsNewBookingOpen(false);
       setNewBooking({
         customerName: "",
@@ -591,96 +707,143 @@
         startTime: "19:00",
         endTime: "20:00",
         tableId: "",
-        notes: ""
+        notes: "",
       });
       toast({
         title: "Booking Created",
-        description: "New booking has been created successfully."
+        description: "New booking has been created successfully.",
       });
     },
     onError: (error: any) => {
       toast({
         title: "Error",
         description: error.message || "Failed to create booking",
-        variant: "destructive"
+        variant: "destructive",
       });
-    }
+    },
   });
 
   const handleCreateBooking = () => {
     if (!selectedTimeSlot) return;
-    
+
     createBookingMutation.mutate({
       ...newBooking,
-      bookingDate: format(selectedTimeSlot.date, 'yyyy-MM-dd'),
+      tableId: newBooking.tableId ? parseInt(newBooking.tableId, 10) : null,
+      bookingDate: format(selectedTimeSlot.date, "yyyy-MM-dd"),
       bookingTime: selectedTimeSlot.time,
       restaurantId: restaurant?.id,
-      tenantId: restaurant?.tenantId
+      tenantId: restaurant?.tenantId,
     });
   };
 
   const openNewBookingDialog = (date: Date, time: string) => {
     setSelectedTimeSlot({ date, time });
+
+    // Calculate end time (1 hour later)
+    const [hours, minutes] = time.split(":").map(Number);
+    const endHour = hours + 1;
+    const endTime = `${endHour.toString().padStart(2, "0")}:${minutes.toString().padStart(2, "0")}`;
+
+    // Update the booking form with the clicked time
+    setNewBooking((prev) => ({
+      ...prev,
+      startTime: time,
+      endTime: endTime,
+    }));
+
     setIsNewBookingOpen(true);
   };
 
   // Render functions for different views
   const renderDayView = () => {
     const dayBookings = getBookingsForSlot(currentDate);
-    
+
     return (
       <div className="flex-1 flex flex-col">
         <div className="border rounded-lg overflow-hidden flex-1 flex flex-col">
           <div className="bg-gray-50 p-4 border-b">
             <h3 className="font-semibold text-lg">
-              {format(currentDate, 'EEEE, MMMM d, yyyy')}
+              {format(currentDate, "EEEE, MMMM d, yyyy")}
             </h3>
           </div>
           <div className="p-4 space-y-2 flex-1 overflow-y-auto">
-            {timeSlots.map(timeSlot => {
+            {timeSlots.map((timeSlot) => {
               const slotBookings = getBookingsForSlot(currentDate, timeSlot);
+              const availabilityLevel = getAvailabilityLevel(
+                currentDate,
+                timeSlot,
+              );
+              const availabilityColor = getAvailabilityColor(availabilityLevel);
               return (
                 <div
                   key={timeSlot}
-                  className={`flex items-center space-x-4 p-2 border rounded cursor-pointer transition-all duration-200 ${
-                    isDragging ? 'hover:bg-blue-50 hover:border-blue-300' : 'hover:bg-gray-50'
+                  className={`flex items-center space-x-4 p-2 border rounded cursor-pointer transition-all duration-200 ${availabilityColor} ${
+                    isDragging ? "hover:border-blue-300" : ""
                   }`}
-                  onClick={() => openNewBookingDialog(currentDate, timeSlot)}
-                  onMouseUp={(e) => handleMouseUp(e, currentDate, timeSlot)}
+                  onClick={(e) => {
+                    // Only open dialog if clicking directly on the container, not on bookings
+                    if (e.target === e.currentTarget) {
+                      openNewBookingDialog(currentDate, timeSlot);
+                    }
+                  }}
+                  onMouseUp={(e) => {
+                    if (isDragging && draggedBooking) {
+                      e.preventDefault();
+                      handleDrop(currentDate, timeSlot);
+                    }
+                  }}
+                  title={getAvailabilityText(availabilityLevel)}
                 >
-                  <div className="w-20 text-sm text-gray-600">{timeSlot}</div>
+                  <div className="w-20 text-sm text-gray-600 flex items-center space-x-2">
+                    <span>{timeSlot}</span>
+                    <div
+                      className={getAvailabilityDot(availabilityLevel)}
+                    ></div>
+                  </div>
                   <div className="flex-1 space-y-1">
-                    {slotBookings.map(booking => (
+                    {slotBookings.map((booking) => (
                       <div
                         key={booking.id}
-<<<<<<< HEAD
-                        className="flex items-center space-x-2 p-2 bg-blue-100 text-blue-800 rounded text-sm cursor-move"
-                        draggable
-                        onMouseDown={(e) => handleMouseDown(e, booking)}
-=======
                         data-booking-id={booking.id}
                         className={`booking-card flex items-center space-x-2 p-2 rounded text-sm cursor-pointer transition-all duration-300 ease-out hover:shadow-lg hover:scale-105 hover:-translate-y-1 hover:rotate-1 active:scale-95 active:rotate-0 ${getBookingCardStyle(booking, currentDate, timeSlot)}`}
                         onClick={(e) => {
                           e.stopPropagation();
                           e.preventDefault();
-                          console.log('Day view booking clicked:', booking);
+                          console.log("Day view booking clicked:", booking);
                           setEditingBooking(booking);
                           setIsEditBookingOpen(true);
-                          console.log('Day view edit dialog should open');
+                          console.log("Day view edit dialog should open");
                         }}
                         onMouseDown={(e) => handleMouseDown(e, booking)}
-                        title={getTableConflictStatus(booking.tableId || 0, currentDate, timeSlot) ? "TABLE CONFLICT - Multiple bookings on same table!" : "Click to edit booking"}
->>>>>>> 07b411bf
+                        title={
+                          getTableConflictStatus(
+                            booking.tableId || 0,
+                            currentDate,
+                            timeSlot,
+                          )
+                            ? "TABLE CONFLICT - Multiple bookings on same table!"
+                            : "Click to edit booking"
+                        }
                       >
                         <Users className="w-4 h-4" />
-                        <span>{booking.customerName} ({booking.guestCount} guests)</span>
+                        <span>
+                          {booking.customerName} ({booking.guestCount} guests)
+                        </span>
                         {booking.tableId && (
-                          <Badge variant="outline">Table {tables.find(t => t.id === booking.tableId)?.tableNumber}</Badge>
+                          <Badge variant="outline">
+                            Table{" "}
+                            {
+                              tables.find((t) => t.id === booking.tableId)
+                                ?.tableNumber
+                            }
+                          </Badge>
                         )}
                       </div>
                     ))}
                     {slotBookings.length === 0 && (
-                      <div className="text-xs text-gray-400">Click to add booking</div>
+                      <div className="text-xs text-gray-400">
+                        Click to add booking
+                      </div>
                     )}
                   </div>
                 </div>
@@ -699,51 +862,83 @@
           {/* Week header */}
           <div className="grid grid-cols-8 bg-gray-50 border-b">
             <div className="p-2 text-sm font-medium">Time</div>
-            {visibleDates.map(date => (
-              <div key={date.toISOString()} className="p-2 text-center border-l">
-                <div className="text-sm font-medium">{format(date, 'EEE')}</div>
-                <div className={`text-xs ${isToday(date) ? 'text-blue-600 font-semibold' : 'text-gray-600'}`}>
-                  {format(date, 'd')}
+            {visibleDates.map((date) => (
+              <div
+                key={date.toISOString()}
+                className="p-2 text-center border-l"
+              >
+                <div className="text-sm font-medium">{format(date, "EEE")}</div>
+                <div
+                  className={`text-xs ${isToday(date) ? "text-blue-600 font-semibold" : "text-gray-600"}`}
+                >
+                  {format(date, "d")}
                 </div>
               </div>
             ))}
           </div>
-          
+
           {/* Time slots */}
           <div className="flex-1 overflow-y-auto">
-            {timeSlots.map(timeSlot => (
+            {timeSlots.map((timeSlot) => (
               <div key={timeSlot} className="grid grid-cols-8 border-b">
-                <div className="p-2 text-xs text-gray-600 border-r">{timeSlot}</div>
-                {visibleDates.map(date => {
+                <div className="p-2 text-xs text-gray-600 border-r">
+                  {timeSlot}
+                </div>
+                {visibleDates.map((date) => {
                   const slotBookings = getBookingsForSlot(date, timeSlot);
+                  const availabilityLevel = getAvailabilityLevel(
+                    date,
+                    timeSlot,
+                  );
+                  const availabilityColor =
+                    getAvailabilityColor(availabilityLevel);
                   return (
                     <div
                       key={`${date.toISOString()}-${timeSlot}`}
-                      className="p-1 border-l min-h-[60px] hover:bg-gray-50 cursor-pointer relative"
-                      onClick={() => openNewBookingDialog(date, timeSlot)}
-                      onMouseUp={(e) => handleMouseUp(e, date, timeSlot)}
+                      className={`p-1 border-l min-h-[60px] cursor-pointer relative ${availabilityColor}`}
+                      onClick={(e) => {
+                        // Only open dialog if clicking directly on the container, not on bookings
+                        if (e.target === e.currentTarget) {
+                          openNewBookingDialog(date, timeSlot);
+                        }
+                      }}
+                      onMouseUp={(e) => {
+                        if (isDragging && draggedBooking) {
+                          e.preventDefault();
+                          handleDrop(date, timeSlot);
+                        }
+                      }}
+                      title={getAvailabilityText(availabilityLevel)}
                     >
-                      {slotBookings.map(booking => (
+                      {slotBookings.map((booking) => (
                         <div
                           key={booking.id}
-<<<<<<< HEAD
-                          className={`p-1 mb-1 bg-blue-100 text-blue-800 rounded text-xs cursor-move transition-all duration-200 hover:bg-blue-200 hover:shadow-md ${
-                            draggedBooking?.booking.id === booking.id ? 'opacity-50 transform scale-95' : ''
-                          }`}
-                          draggable
-                          onMouseDown={(e) => handleMouseDown(e, booking)}
-=======
                           data-booking-id={booking.id}
                           className={`booking-card p-1 mb-1 rounded text-xs cursor-pointer transition-all duration-300 ease-out hover:shadow-lg hover:scale-110 hover:-translate-y-1 hover:rotate-2 active:scale-95 active:rotate-0 ${getBookingCardStyle(booking, date, timeSlot)}`}
                           onMouseDown={(e) => handleMouseDown(e, booking)}
-                          title={getTableConflictStatus(booking.tableId || 0, date, timeSlot) ? "TABLE CONFLICT - Multiple bookings on same table!" : "Click to edit booking"}
->>>>>>> 07b411bf
+                          title={
+                            getTableConflictStatus(
+                              booking.tableId || 0,
+                              date,
+                              timeSlot,
+                            )
+                              ? "TABLE CONFLICT - Multiple bookings on same table!"
+                              : "Click to edit booking"
+                          }
                         >
-                          <div className="truncate font-medium">{booking.customerName}</div>
-                          <div className="text-xs opacity-75">{booking.guestCount} guests</div>
+                          <div className="truncate font-medium">
+                            {booking.customerName}
+                          </div>
+                          <div className="text-xs opacity-75">
+                            {booking.guestCount} guests
+                          </div>
                           {booking.tableId && (
                             <div className="text-xs opacity-75">
-                              Table {tables.find(t => t.id === booking.tableId)?.tableNumber}
+                              Table{" "}
+                              {
+                                tables.find((t) => t.id === booking.tableId)
+                                  ?.tableNumber
+                              }
                             </div>
                           )}
                         </div>
@@ -770,36 +965,42 @@
         <div className="border rounded-lg overflow-hidden flex-1 flex flex-col">
           {/* Month header */}
           <div className="grid grid-cols-7 bg-gray-50 border-b">
-            {['Sun', 'Mon', 'Tue', 'Wed', 'Thu', 'Fri', 'Sat'].map(day => (
-              <div key={day} className="p-3 text-center text-sm font-medium border-l first:border-l-0">
+            {["Sun", "Mon", "Tue", "Wed", "Thu", "Fri", "Sat"].map((day) => (
+              <div
+                key={day}
+                className="p-3 text-center text-sm font-medium border-l first:border-l-0"
+              >
                 {day}
               </div>
             ))}
           </div>
-          
+
           {/* Month days */}
           {weeks.map((week, weekIndex) => (
             <div key={weekIndex} className="grid grid-cols-7 border-b">
-              {week.map(date => {
+              {week.map((date) => {
                 const dayBookings = getBookingsForSlot(date);
                 const isCurrentMonth = isSameMonth(date, currentDate);
-                
+                const availabilityLevel = getAvailabilityLevel(date);
+                const availabilityColor =
+                  getAvailabilityColor(availabilityLevel);
+
                 return (
                   <div
                     key={date.toISOString()}
-                    className={`p-2 border-l first:border-l-0 min-h-[120px] cursor-pointer transition-all duration-200 ${
-                      !isCurrentMonth ? 'bg-gray-100 text-gray-400' : ''
-                    } ${isToday(date) ? 'bg-blue-50' : ''} ${
-                      isDragging ? 'hover:bg-blue-50 hover:border-blue-300' : 'hover:bg-gray-50'
+                    className={`p-2 border-l first:border-l-0 min-h-[120px] cursor-pointer transition-all duration-200 ${availabilityColor} ${
+                      !isCurrentMonth ? "opacity-50" : ""
+                    } ${isToday(date) ? "ring-2 ring-blue-500" : ""} ${
+                      isDragging ? "hover:border-blue-300" : ""
                     }`}
-                    onClick={() => {
-                      onDateSelect(date);
-                      setCurrentDate(date);
-                      setView('day');
+                    onClick={(e) => {
+                      // Only change view if clicking directly on the container, not on bookings
+                      if (e.target === e.currentTarget) {
+                        onDateSelect(date);
+                        setCurrentDate(date);
+                        setView("day");
+                      }
                     }}
-<<<<<<< HEAD
-                    onMouseUp={(e) => handleMouseUp(e, date)}
-=======
                     onMouseUp={(e) => {
                       if (isDragging && draggedBooking) {
                         e.preventDefault();
@@ -811,20 +1012,25 @@
                       }
                     }}
                     title={getAvailabilityText(availabilityLevel)}
->>>>>>> 07b411bf
                   >
-                    <div className={`text-sm mb-1 ${isToday(date) ? 'font-bold text-blue-600' : ''}`}>
-                      {format(date, 'd')}
+                    <div
+                      className={`text-sm mb-1 flex items-center justify-between ${isToday(date) ? "font-bold text-blue-600" : ""}`}
+                    >
+                      <span>{format(date, "d")}</span>
+                      <div
+                        className={getAvailabilityDot(availabilityLevel)}
+                      ></div>
                     </div>
                     <div className="space-y-1">
-                      {dayBookings.slice(0, 3).map(booking => (
+                      {dayBookings.slice(0, 3).map((booking) => (
                         <div
                           key={booking.id}
-                          className="p-1 bg-blue-100 text-blue-800 rounded text-xs truncate cursor-move"
-                          draggable
+                          data-booking-id={booking.id}
+                          className={`booking-card p-1 bg-blue-100 text-blue-800 rounded text-xs truncate cursor-pointer transition-all duration-300 ease-out hover:bg-blue-200 hover:shadow-lg hover:scale-105 hover:-translate-y-0.5 hover:rotate-1 active:scale-95 active:rotate-0`}
                           onMouseDown={(e) => handleMouseDown(e, booking)}
+                          title="Click to edit booking"
                         >
-                          {booking.customerName}
+                          <span>{booking.customerName}</span>
                         </div>
                       ))}
                       {dayBookings.length > 3 && (
@@ -845,16 +1051,16 @@
 
   const getViewTitle = () => {
     switch (view) {
-      case 'day':
-        return format(currentDate, 'EEEE, MMMM d, yyyy');
-      case 'week':
+      case "day":
+        return format(currentDate, "EEEE, MMMM d, yyyy");
+      case "week":
         const weekStart = startOfWeek(currentDate, { weekStartsOn: 0 });
         const weekEnd = endOfWeek(currentDate, { weekStartsOn: 0 });
-        return `${format(weekStart, 'MMM d')} - ${format(weekEnd, 'MMM d, yyyy')}`;
-      case 'month':
-        return format(currentDate, 'MMMM yyyy');
+        return `${format(weekStart, "MMM d")} - ${format(weekEnd, "MMM d, yyyy")}`;
+      case "month":
+        return format(currentDate, "MMMM yyyy");
       default:
-        return '';
+        return "";
     }
   };
 
@@ -867,16 +1073,10 @@
   }
 
   return (
-    <div 
+    <div
       ref={calendarRef}
-<<<<<<< HEAD
-      className={`space-y-4 ${isDragging ? 'cursor-grabbing' : ''}`}
-      onMouseMove={handleMouseMove}
-      onMouseUp={(e) => handleMouseUp(e)}
-=======
-      className={`calendar-container h-full flex flex-col space-y-4 ${isDragging ? 'cursor-grabbing' : ''}`}
->>>>>>> 07b411bf
-      style={{ userSelect: isDragging ? 'none' : 'auto' }}
+      className={`calendar-container h-full flex flex-col space-y-4 ${isDragging ? "cursor-grabbing" : ""}`}
+      style={{ userSelect: isDragging ? "none" : "auto" }}
     >
       {/* Calendar Controls */}
       <div className="flex items-center justify-between">
@@ -894,29 +1094,29 @@
           </div>
           <h2 className="text-xl font-semibold">{getViewTitle()}</h2>
         </div>
-        
+
         <div className="flex items-center space-x-2">
           <div className="flex border rounded-lg">
             <Button
-              variant={view === 'day' ? 'default' : 'ghost'}
+              variant={view === "day" ? "default" : "ghost"}
               size="sm"
-              onClick={() => setView('day')}
+              onClick={() => setView("day")}
               className="rounded-r-none"
             >
               Day
             </Button>
             <Button
-              variant={view === 'week' ? 'default' : 'ghost'}
+              variant={view === "week" ? "default" : "ghost"}
               size="sm"
-              onClick={() => setView('week')}
+              onClick={() => setView("week")}
               className="rounded-none border-x-0"
             >
               Week
             </Button>
             <Button
-              variant={view === 'month' ? 'default' : 'ghost'}
+              variant={view === "month" ? "default" : "ghost"}
               size="sm"
-              onClick={() => setView('month')}
+              onClick={() => setView("month")}
               className="rounded-l-none"
             >
               Month
@@ -925,8 +1125,6 @@
         </div>
       </div>
 
-<<<<<<< HEAD
-=======
       {/* Availability Legend */}
       <div className="px-6 py-3 bg-gray-50 border-b">
         <div className="flex items-center justify-between">
@@ -953,17 +1151,18 @@
             <span className="font-medium text-gray-700">Conflicts:</span>
             <div className="flex items-center space-x-2">
               <div className="w-4 h-4 bg-red-200 border-l-2 border-red-600 rounded"></div>
-              <span className="text-red-700 font-medium">Table conflict detected</span>
+              <span className="text-red-700 font-medium">
+                Table conflict detected
+              </span>
             </div>
           </div>
         </div>
       </div>
 
->>>>>>> 07b411bf
       {/* Calendar View */}
-      {view === 'day' && renderDayView()}
-      {view === 'week' && renderWeekView()}
-      {view === 'month' && renderMonthView()}
+      {view === "day" && renderDayView()}
+      {view === "week" && renderWeekView()}
+      {view === "month" && renderMonthView()}
 
       {/* New Booking Dialog */}
       <Dialog open={isNewBookingOpen} onOpenChange={setIsNewBookingOpen}>
@@ -977,32 +1176,47 @@
               <Input
                 id="customerName"
                 value={newBooking.customerName}
-                onChange={(e) => setNewBooking(prev => ({ ...prev, customerName: e.target.value }))}
+                onChange={(e) =>
+                  setNewBooking((prev) => ({
+                    ...prev,
+                    customerName: e.target.value,
+                  }))
+                }
                 placeholder="Enter customer name"
               />
             </div>
-            
+
             <div>
               <Label htmlFor="customerEmail">Email</Label>
               <Input
                 id="customerEmail"
                 type="email"
                 value={newBooking.customerEmail}
-                onChange={(e) => setNewBooking(prev => ({ ...prev, customerEmail: e.target.value }))}
+                onChange={(e) =>
+                  setNewBooking((prev) => ({
+                    ...prev,
+                    customerEmail: e.target.value,
+                  }))
+                }
                 placeholder="customer@example.com"
               />
             </div>
-            
+
             <div>
               <Label htmlFor="customerPhone">Phone</Label>
               <Input
                 id="customerPhone"
                 value={newBooking.customerPhone}
-                onChange={(e) => setNewBooking(prev => ({ ...prev, customerPhone: e.target.value }))}
+                onChange={(e) =>
+                  setNewBooking((prev) => ({
+                    ...prev,
+                    customerPhone: e.target.value,
+                  }))
+                }
                 placeholder="+1 (555) 123-4567"
               />
             </div>
-            
+
             <div>
               <Label htmlFor="guestCount">Guest Count</Label>
               <Input
@@ -1010,10 +1224,15 @@
                 type="number"
                 min="1"
                 value={newBooking.guestCount}
-                onChange={(e) => setNewBooking(prev => ({ ...prev, guestCount: parseInt(e.target.value) || 1 }))}
+                onChange={(e) =>
+                  setNewBooking((prev) => ({
+                    ...prev,
+                    guestCount: parseInt(e.target.value) || 1,
+                  }))
+                }
               />
             </div>
-            
+
             <div className="grid grid-cols-2 gap-4">
               <div>
                 <Label htmlFor="startTime">Start Time</Label>
@@ -1021,7 +1240,12 @@
                   id="startTime"
                   type="time"
                   value={newBooking.startTime}
-                  onChange={(e) => setNewBooking(prev => ({ ...prev, startTime: e.target.value }))}
+                  onChange={(e) =>
+                    setNewBooking((prev) => ({
+                      ...prev,
+                      startTime: e.target.value,
+                    }))
+                  }
                 />
               </div>
               <div>
@@ -1030,19 +1254,29 @@
                   id="endTime"
                   type="time"
                   value={newBooking.endTime}
-                  onChange={(e) => setNewBooking(prev => ({ ...prev, endTime: e.target.value }))}
+                  onChange={(e) =>
+                    setNewBooking((prev) => ({
+                      ...prev,
+                      endTime: e.target.value,
+                    }))
+                  }
                 />
               </div>
             </div>
-            
+
             <div>
               <Label htmlFor="tableId">Table</Label>
-              <Select value={newBooking.tableId} onValueChange={(value) => setNewBooking(prev => ({ ...prev, tableId: value }))}>
+              <Select
+                value={newBooking.tableId}
+                onValueChange={(value) =>
+                  setNewBooking((prev) => ({ ...prev, tableId: value }))
+                }
+              >
                 <SelectTrigger>
                   <SelectValue placeholder="Select a table" />
                 </SelectTrigger>
                 <SelectContent>
-                  {tables.map(table => (
+                  {tables.map((table) => (
                     <SelectItem key={table.id} value={table.id.toString()}>
                       Table {table.tableNumber} (Capacity: {table.capacity})
                     </SelectItem>
@@ -1050,32 +1284,237 @@
                 </SelectContent>
               </Select>
             </div>
-            
+
             <div>
               <Label htmlFor="notes">Notes</Label>
               <Textarea
                 id="notes"
                 value={newBooking.notes}
-                onChange={(e) => setNewBooking(prev => ({ ...prev, notes: e.target.value }))}
+                onChange={(e) =>
+                  setNewBooking((prev) => ({ ...prev, notes: e.target.value }))
+                }
                 placeholder="Special requests or notes..."
                 className="min-h-[80px]"
               />
             </div>
-            
+
             <div className="flex justify-end space-x-2">
-              <Button variant="outline" onClick={() => setIsNewBookingOpen(false)}>
+              <Button
+                variant="outline"
+                onClick={() => setIsNewBookingOpen(false)}
+              >
                 Cancel
               </Button>
-              <Button 
-                onClick={handleCreateBooking} 
-                disabled={createBookingMutation.isPending || !newBooking.customerName}
+              <Button
+                onClick={handleCreateBooking}
+                disabled={
+                  createBookingMutation.isPending || !newBooking.customerName
+                }
               >
-                {createBookingMutation.isPending ? "Creating..." : "Create Booking"}
+                {createBookingMutation.isPending
+                  ? "Creating..."
+                  : "Create Booking"}
               </Button>
             </div>
           </div>
         </DialogContent>
       </Dialog>
+
+      {/* Edit Booking Dialog */}
+      <Dialog open={isEditBookingOpen} onOpenChange={setIsEditBookingOpen}>
+        <DialogContent className="max-w-md">
+          <DialogHeader>
+            <DialogTitle>Edit Booking</DialogTitle>
+          </DialogHeader>
+          {editingBooking ? (
+            <EditBookingForm
+              booking={editingBooking}
+              tables={tables}
+              onSave={(updatedData) => editBookingMutation.mutate(updatedData)}
+              onCancel={() => {
+                setIsEditBookingOpen(false);
+                setEditingBooking(null);
+              }}
+              isLoading={editBookingMutation.isPending}
+            />
+          ) : (
+            <div>No booking selected for editing</div>
+          )}
+        </DialogContent>
+      </Dialog>
     </div>
   );
+}
+
+// Edit Booking Form Component
+interface EditBookingFormProps {
+  booking: Booking;
+  tables: TableType[];
+  onSave: (data: Partial<Booking>) => void;
+  onCancel: () => void;
+  isLoading: boolean;
+}
+
+function EditBookingForm({
+  booking,
+  tables,
+  onSave,
+  onCancel,
+  isLoading,
+}: EditBookingFormProps) {
+  const [formData, setFormData] = useState({
+    customerName: booking.customerName,
+    customerEmail: booking.customerEmail || "",
+    customerPhone: booking.customerPhone || "",
+    guestCount: booking.guestCount,
+    bookingDate:
+      typeof booking.bookingDate === "string"
+        ? booking.bookingDate
+        : booking.bookingDate.toISOString().split("T")[0],
+    startTime: booking.startTime,
+    tableId: booking.tableId,
+    notes: booking.notes || "",
+  });
+
+  const handleSubmit = (e: React.FormEvent) => {
+    e.preventDefault();
+    onSave({
+      ...formData,
+      bookingDate: new Date(formData.bookingDate),
+    });
+  };
+
+  return (
+    <form onSubmit={handleSubmit} className="space-y-4">
+      <div>
+        <Label htmlFor="edit-customerName">Customer Name</Label>
+        <Input
+          id="edit-customerName"
+          value={formData.customerName}
+          onChange={(e) =>
+            setFormData((prev) => ({ ...prev, customerName: e.target.value }))
+          }
+          placeholder="Enter customer name"
+          required
+        />
+      </div>
+
+      <div>
+        <Label htmlFor="edit-customerEmail">Email</Label>
+        <Input
+          id="edit-customerEmail"
+          type="email"
+          value={formData.customerEmail}
+          onChange={(e) =>
+            setFormData((prev) => ({ ...prev, customerEmail: e.target.value }))
+          }
+          placeholder="customer@example.com"
+        />
+      </div>
+
+      <div>
+        <Label htmlFor="edit-customerPhone">Phone</Label>
+        <Input
+          id="edit-customerPhone"
+          value={formData.customerPhone}
+          onChange={(e) =>
+            setFormData((prev) => ({ ...prev, customerPhone: e.target.value }))
+          }
+          placeholder="Phone number"
+        />
+      </div>
+
+      <div className="grid grid-cols-2 gap-4">
+        <div>
+          <Label htmlFor="edit-guestCount">Guests</Label>
+          <Input
+            id="edit-guestCount"
+            type="number"
+            min="1"
+            max="20"
+            value={formData.guestCount}
+            onChange={(e) =>
+              setFormData((prev) => ({
+                ...prev,
+                guestCount: parseInt(e.target.value) || 1,
+              }))
+            }
+          />
+        </div>
+
+        <div>
+          <Label htmlFor="edit-tableId">Table</Label>
+          <Select
+            value={formData.tableId?.toString() || "none"}
+            onValueChange={(value) =>
+              setFormData((prev) => ({
+                ...prev,
+                tableId: value === "none" ? null : parseInt(value),
+              }))
+            }
+          >
+            <SelectTrigger>
+              <SelectValue placeholder="Select table" />
+            </SelectTrigger>
+            <SelectContent>
+              <SelectItem value="none">No table assigned</SelectItem>
+              {tables.map((table) => (
+                <SelectItem key={table.id} value={table.id.toString()}>
+                  Table {table.tableNumber} ({table.capacity} seats)
+                </SelectItem>
+              ))}
+            </SelectContent>
+          </Select>
+        </div>
+      </div>
+
+      <div className="grid grid-cols-2 gap-4">
+        <div>
+          <Label htmlFor="edit-bookingDate">Date</Label>
+          <Input
+            id="edit-bookingDate"
+            type="date"
+            value={formData.bookingDate}
+            onChange={(e) =>
+              setFormData((prev) => ({ ...prev, bookingDate: e.target.value }))
+            }
+          />
+        </div>
+
+        <div>
+          <Label htmlFor="edit-startTime">Time</Label>
+          <Input
+            id="edit-startTime"
+            type="time"
+            value={formData.startTime}
+            onChange={(e) =>
+              setFormData((prev) => ({ ...prev, startTime: e.target.value }))
+            }
+          />
+        </div>
+      </div>
+
+      <div>
+        <Label htmlFor="edit-notes">Notes</Label>
+        <Textarea
+          id="edit-notes"
+          value={formData.notes}
+          onChange={(e) =>
+            setFormData((prev) => ({ ...prev, notes: e.target.value }))
+          }
+          placeholder="Special requests or notes..."
+          className="min-h-[80px]"
+        />
+      </div>
+
+      <div className="flex justify-end space-x-2">
+        <Button variant="outline" type="button" onClick={onCancel}>
+          Cancel
+        </Button>
+        <Button type="submit" disabled={isLoading || !formData.customerName}>
+          {isLoading ? "Saving..." : "Save Changes"}
+        </Button>
+      </div>
+    </form>
+  );
 }